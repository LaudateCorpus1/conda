--- conflicted
+++ resolved
@@ -4,15 +4,9 @@
 import stat
 import tempfile
 import unittest
-<<<<<<< HEAD
 from contextlib import contextmanager
 from os import makedirs
-from os.path import join, basename, relpath, exists
-=======
-from sys import platform
-from os import makedirs
 from os.path import join, basename, relpath, exists, dirname
->>>>>>> fba4b674
 
 from conda import install
 from conda.install import (PaddingError, binary_replace, update_prefix,
