# -*- coding: utf-8 -*-
from __future__ import absolute_import, division, print_function, unicode_literals

import bz2
from contextlib import contextmanager
from datetime import datetime
from glob import glob
import json
from json import loads as json_loads
from logging import DEBUG, getLogger
import os
from os.path import basename, dirname, exists, isdir, isfile, join, lexists, relpath
from random import sample
import re
from shlex import split
from shutil import copyfile, rmtree
from subprocess import check_call
import sys
from tempfile import gettempdir
from unittest import TestCase
from uuid import uuid4

from conda._vendor.auxlib.ish import dals
import pytest
import requests

from conda import CondaError, CondaMultiError
from conda._vendor.auxlib.entity import EntityEncoder
from conda.base.constants import CONDA_TARBALL_EXTENSION, PACKAGE_CACHE_MAGIC_FILE
from conda.base.context import Context, context, reset_context
from conda.cli.main import generate_parser, init_loggers
from conda.common.compat import PY2, iteritems, itervalues, text_type
from conda.common.io import argv, captured, disable_logger, env_var, stderr_log_level
from conda.common.path import get_bin_directory_short_path, get_python_site_packages_short_path, \
    pyc_path
from conda.common.serialize import yaml_load
from conda.common.url import path_to_url
from conda.core.linked_data import PrefixData, get_python_version_for_prefix, \
    linked as install_linked, linked_data
from conda.core.package_cache import PackageCache
from conda.core.repodata import create_cache_dir
from conda.exceptions import CondaHTTPError, DryRunExit, PackagesNotFoundError, RemoveError, \
    conda_exception_handler
from conda.gateways.anaconda_client import read_binstar_tokens
from conda.gateways.disk.create import mkdir_p
from conda.gateways.disk.delete import rm_rf
from conda.gateways.disk.update import touch
from conda.gateways.logging import TRACE
from conda.gateways.subprocess import subprocess_call
from conda.models.index_record import IndexRecord
from conda.utils import on_win

try:
    from unittest.mock import Mock, patch
except ImportError:
    from mock import Mock, patch


log = getLogger(__name__)
TRACE, DEBUG = TRACE, DEBUG  # these are so the imports aren't cleared, but it's easy to switch back and forth
TEST_LOG_LEVEL = DEBUG
PYTHON_BINARY = 'python.exe' if on_win else 'bin/python'
BIN_DIRECTORY = 'Scripts' if on_win else 'bin'
UINCODE_CHARACTERS = u"ōγђ家固한"
UINCODE_CHARACTERS = u"áêñßôç"


def escape_for_winpath(p):
    return p.replace('\\', '\\\\')


def make_temp_prefix(name=None, create_directory=True):
    tempdir = gettempdir()
    if PY2:
        dirpath = str(uuid4())[:8] if name is None else name
    else:
        random_unicode = ''.join(sample(UINCODE_CHARACTERS, len(UINCODE_CHARACTERS)))
        dirpath = (str(uuid4())[:4] + ' ' + random_unicode) if name is None else name
    prefix = join(tempdir, dirpath)
    os.makedirs(prefix)
    if create_directory:
        assert isdir(prefix)
    else:
        os.removedirs(prefix)
    return prefix


class Commands:
    CONFIG = "config"
    CLEAN = "clean"
    CREATE = "create"
    INFO = "info"
    INSTALL = "install"
    LIST = "list"
    REMOVE = "remove"
    SEARCH = "search"
    UPDATE = "update"


def run_command(command, prefix, *arguments, **kwargs):
    use_exception_handler = kwargs.get('use_exception_handler', False)
    arguments = list(arguments)
    p = generate_parser()

    if command is Commands.CONFIG:
        arguments.append('--file "{0}"'.format(join(prefix, 'condarc')))
    if command in (Commands.LIST, Commands.CREATE, Commands.INSTALL,
                   Commands.REMOVE, Commands.UPDATE):
        arguments.append('-p "{0}"'.format(prefix))
    if command in (Commands.CREATE, Commands.INSTALL, Commands.REMOVE, Commands.UPDATE):
        arguments.extend(["-y", "-q"])

    arguments = list(map(escape_for_winpath, arguments))
    command_line = "{0} {1}".format(command, " ".join(arguments))
    split_command_line = split(command_line)

    args = p.parse_args(split_command_line)
    context._set_argparse_args(args)
    init_loggers(context)
    print("\n\nEXECUTING COMMAND >>> $ conda %s\n\n" % command_line, file=sys.stderr)
    with stderr_log_level(TEST_LOG_LEVEL, 'conda'), stderr_log_level(TEST_LOG_LEVEL, 'requests'):
        with argv(['python_api'] + split_command_line), captured() as c:
            if use_exception_handler:
                conda_exception_handler(args.func, args, p)
            else:
                args.func(args, p)
    print(c.stderr, file=sys.stderr)
    print(c.stdout, file=sys.stderr)
    if command is Commands.CONFIG:
        reload_config(prefix)
    return c.stdout, c.stderr


@contextmanager
def make_temp_env(*packages, **kwargs):
    prefix = kwargs.pop('prefix', None) or make_temp_prefix()
    assert isdir(prefix), prefix
    with disable_logger('fetch'), disable_logger('dotupdate'):
        try:
            # try to clear any config that's been set by other tests
            reset_context([os.path.join(prefix+os.sep, 'condarc')])
            run_command(Commands.CREATE, prefix, *packages)
            yield prefix
        finally:
            rmtree(prefix, ignore_errors=True)

@contextmanager
def make_temp_package_cache():
    prefix = make_temp_prefix()
    pkgs_dir = join(prefix, 'pkgs')
    mkdir_p(pkgs_dir)
    touch(join(pkgs_dir, PACKAGE_CACHE_MAGIC_FILE))

    try:
        with env_var('CONDA_PKGS_DIRS', pkgs_dir, reset_context):
            assert context.pkgs_dirs == (pkgs_dir,)
            yield pkgs_dir
    finally:
        rmtree(prefix, ignore_errors=True)
        if pkgs_dir in PackageCache._cache_:
            del PackageCache._cache_[pkgs_dir]

@contextmanager
def make_temp_channel(packages):
    package_reqs = [pkg.replace('-', '=') for pkg in packages]
    package_names = [pkg.split('-')[0] for pkg in packages]

    with make_temp_env(*package_reqs) as prefix:
        for package in packages:
            assert_package_is_installed(prefix, package)
        data = [p for p in itervalues(linked_data(prefix)) if p['name'] in package_names]
        run_command(Commands.REMOVE, prefix, *package_names)
        for package in packages:
            assert not package_is_installed(prefix, package)
        assert_package_is_installed(prefix, 'python')

    repodata = {'info': {}, 'packages': {}}
    tarfiles = {}
    for package_data in data:
        pkg_data = package_data
        fname = pkg_data['fn']
        tarfiles[fname] = join(PackageCache.first_writable().pkgs_dir, fname)

        pkg_data = pkg_data.dump()
        for field in ('url', 'channel', 'schannel'):
            pkg_data.pop(field, None)
        repodata['packages'][fname] = IndexRecord(**pkg_data)

    with make_temp_env() as channel:
        subchan = join(channel, context.subdir)
        noarch_dir = join(channel, 'noarch')
        channel = path_to_url(channel)
        os.makedirs(subchan)
        os.makedirs(noarch_dir)
        for fname, tar_old_path in tarfiles.items():
            tar_new_path = join(subchan, fname)
            copyfile(tar_old_path, tar_new_path)

        with bz2.BZ2File(join(subchan, 'repodata.json.bz2'), 'w') as f:
            f.write(json.dumps(repodata, cls=EntityEncoder).encode('utf-8'))
        with bz2.BZ2File(join(noarch_dir, 'repodata.json.bz2'), 'w') as f:
            f.write(json.dumps({}, cls=EntityEncoder).encode('utf-8'))

        yield channel

def create_temp_location():
    tempdirdir = gettempdir()
    dirname = str(uuid4())[:8]
    return join(tempdirdir, dirname)


@contextmanager
def tempdir():
    prefix = create_temp_location()
    try:
        os.makedirs(prefix)
        yield prefix
    finally:
        if lexists(prefix):
            rm_rf(prefix)


def reload_config(prefix):
    prefix_condarc = join(prefix+os.sep, 'condarc')
    reset_context([prefix_condarc])


def package_is_installed(prefix, package, exact=False):
    packages = list(install_linked(prefix))
    if '::' in package:
        packages = list(map(text_type, packages))
    else:
        packages = list(map(lambda x: x.dist_name, packages))
    if exact:
        return package in packages
    return any(p.startswith(package) for p in packages)


def assert_package_is_installed(prefix, package, exact=False):
    if not package_is_installed(prefix, package, exact):
        print(list(install_linked(prefix)))
        raise AssertionError("package {0} is not in prefix".format(package))


def get_conda_list_tuple(prefix, package_name):
    stdout, stderr = run_command(Commands.LIST, prefix)
    stdout_lines = stdout.split('\n')
    package_line = next((line for line in stdout_lines
                         if line.lower().startswith(package_name + " ")), None)
    return package_line.split()


def get_shortcut_dir():
    assert on_win
    user_mode = 'user' if exists(join(sys.prefix, u'.nonadmin')) else 'system'
    try:
        from menuinst.win32 import dirs_src as win_locations
        return win_locations[user_mode]["start"][0]
    except ImportError:
        try:
            from menuinst.win32 import dirs as win_locations
            return win_locations[user_mode]["start"]
        except ImportError:
            raise


@pytest.mark.integration
class IntegrationTests(TestCase):

    def setUp(self):
        PackageCache.clear()

    def test_install_python2(self):
        with make_temp_env("python=2") as prefix:
            assert exists(join(prefix, PYTHON_BINARY))
            assert_package_is_installed(prefix, 'python-2')

            # regression test for #4513
            run_command(Commands.CONFIG, prefix, "--add channels https://repo.continuum.io/pkgs/not-a-channel")
            stdout, stderr = run_command(Commands.SEARCH, prefix, "python --json")
            packages = json.loads(stdout)
            assert len(packages) >= 1

    def test_create_install_update_remove_smoketest(self):
        with make_temp_env("python=3.5") as prefix:
            assert exists(join(prefix, PYTHON_BINARY))
            assert_package_is_installed(prefix, 'python-3')

            run_command(Commands.INSTALL, prefix, 'flask=0.10')
            assert_package_is_installed(prefix, 'flask-0.10.1')
            assert_package_is_installed(prefix, 'python-3')

            run_command(Commands.INSTALL, prefix, '--force', 'flask=0.10')
            assert_package_is_installed(prefix, 'flask-0.10.1')
            assert_package_is_installed(prefix, 'python-3')

            run_command(Commands.UPDATE, prefix, 'flask')
            assert not package_is_installed(prefix, 'flask-0.10.1')
            assert_package_is_installed(prefix, 'flask')
            assert_package_is_installed(prefix, 'python-3')

            run_command(Commands.REMOVE, prefix, 'flask')
            assert not package_is_installed(prefix, 'flask-0.')
            assert_package_is_installed(prefix, 'python-3')

            stdout, stderr = run_command(Commands.LIST, prefix, '--revisions')
            assert not stderr
            assert " (rev 4)\n" in stdout
            assert not " (rev 5)\n" in stdout

            run_command(Commands.INSTALL, prefix, '--revision 0')
            assert not package_is_installed(prefix, 'flask')
            assert_package_is_installed(prefix, 'python-3')

    def test_skip_safety_checks_basic(self):
        with make_temp_env() as prefix:
            with open(join(prefix, 'condarc'), 'a') as fh:
                fh.write("skip_safety_checks: true\n")
            reload_config(prefix)
            assert context.skip_safety_checks is True

            run_command(Commands.INSTALL, prefix, 'python=3.5')
            assert exists(join(prefix, PYTHON_BINARY))
            assert_package_is_installed(prefix, 'python-3')

            run_command(Commands.INSTALL, prefix, 'flask=0.10')
            assert_package_is_installed(prefix, 'flask-0.10.1')
            assert_package_is_installed(prefix, 'python-3')

            run_command(Commands.INSTALL, prefix, '--force', 'flask=0.10')
            assert_package_is_installed(prefix, 'flask-0.10.1')
            assert_package_is_installed(prefix, 'python-3')

            run_command(Commands.UPDATE, prefix, 'flask')
            assert not package_is_installed(prefix, 'flask-0.10.1')
            assert_package_is_installed(prefix, 'flask')
            assert_package_is_installed(prefix, 'python-3')

            run_command(Commands.REMOVE, prefix, 'flask')
            assert not package_is_installed(prefix, 'flask-0.')
            assert_package_is_installed(prefix, 'python-3')

    @pytest.mark.xfail(strict=True)
    def test_non_root_conda(self):
        with make_temp_env("python=3.5") as prefix:
            self.assertRaises(CondaError, run_command, Commands.INSTALL, prefix, 'conda')
            assert not package_is_installed(prefix, 'conda')

            self.assertRaises(CondaError, run_command, Commands.INSTALL, prefix, 'constructor=1.0')
            # conda.exceptions.InstallError: Install error: Error: the following specs depend on
            # 'conda' and can only be installed into the root environment: constructor
            assert not package_is_installed(prefix, 'constructor')

    def test_json_create_install_update_remove(self):
        # regression test for #5384

        def assert_json_parsable(content):
            string = None
            try:
                for string in content and content.split('\0') or ():
                    json.loads(string)
            except Exception as e:
                log.warn(
                    "Problem parsing json output.\n"
                    "  content: %s\n"
                    "  string: %s\n"
                    "  error: %r",
                    content, string, e
                )
                raise

        try:
            prefix = make_temp_prefix(str(uuid4())[:7])

            stdout, stderr = run_command(Commands.CREATE, prefix, "python=3.5 --json")
            assert_json_parsable(stdout)
            assert not stderr

            stdout, stderr = run_command(Commands.INSTALL, prefix, 'flask=0.10 --json')
            assert_json_parsable(stdout)
            assert not stderr
            assert_package_is_installed(prefix, 'flask-0.10.1')
            assert_package_is_installed(prefix, 'python-3')

            # Test force reinstall
            stdout, stderr = run_command(Commands.INSTALL, prefix, '--force', 'flask=0.10', '--json')
            assert_json_parsable(stdout)
            assert not stderr
            assert_package_is_installed(prefix, 'flask-0.10.1')
            assert_package_is_installed(prefix, 'python-3')

            stdout, stderr = run_command(Commands.UPDATE, prefix, 'flask --json')
            assert_json_parsable(stdout)
            assert not stderr
            assert not package_is_installed(prefix, 'flask-0.10.1')
            assert_package_is_installed(prefix, 'flask')
            assert_package_is_installed(prefix, 'python-3')

            stdout, stderr = run_command(Commands.REMOVE, prefix, 'flask --json')
            assert_json_parsable(stdout)
            assert not stderr
            assert not package_is_installed(prefix, 'flask-0.')
            assert_package_is_installed(prefix, 'python-3')

            stdout, stderr = run_command(Commands.LIST, prefix, '--revisions --json')
            assert not stderr
            json_obj = json.loads(stdout)
            assert len(json_obj) == 5
            assert json_obj[4]["rev"] == 4

            stdout, stderr = run_command(Commands.INSTALL, prefix, '--revision 0', '--json')
            assert_json_parsable(stdout)
            assert not stderr
            assert not package_is_installed(prefix, 'flask')
            assert_package_is_installed(prefix, 'python-3')
        finally:
            rmtree(prefix, ignore_errors=True)

    def test_noarch_python_package_with_entry_points(self):
        with make_temp_env("-c conda-test flask") as prefix:
            py_ver = get_python_version_for_prefix(prefix)
            sp_dir = get_python_site_packages_short_path(py_ver)
            py_file = sp_dir + "/flask/__init__.py"
            pyc_file = pyc_path(py_file, py_ver)
            assert isfile(join(prefix, py_file))
            assert isfile(join(prefix, pyc_file))
            exe_path = join(prefix, get_bin_directory_short_path(), 'flask')
            if on_win:
                exe_path += ".exe"
            assert isfile(exe_path)

            run_command(Commands.REMOVE, prefix, "flask")

            assert not isfile(join(prefix, py_file))
            assert not isfile(join(prefix, pyc_file))
            assert not isfile(exe_path)

    def test_noarch_python_package_without_entry_points(self):
        # regression test for #4546
        with make_temp_env("-c conda-test itsdangerous") as prefix:
            py_ver = get_python_version_for_prefix(prefix)
            sp_dir = get_python_site_packages_short_path(py_ver)
            py_file = sp_dir + "/itsdangerous.py"
            pyc_file = pyc_path(py_file, py_ver)
            assert isfile(join(prefix, py_file))
            assert isfile(join(prefix, pyc_file))

            run_command(Commands.REMOVE, prefix, "itsdangerous")

            assert not isfile(join(prefix, py_file))
            assert not isfile(join(prefix, pyc_file))

    def test_noarch_generic_package(self):
        with make_temp_env("-c conda-test font-ttf-inconsolata") as prefix:
            assert isfile(join(prefix, 'fonts', 'Inconsolata-Regular.ttf'))

    def test_create_empty_env(self):
        with make_temp_env() as prefix:
            assert exists(join(prefix, 'conda-meta/history'))

            list_output = run_command(Commands.LIST, prefix)
            stdout = list_output[0]
            stderr = list_output[1]
            expected_output = """# packages in environment at %s:
#

""" % prefix
            self.assertEqual(stdout, expected_output)
            self.assertEqual(stderr, '')

            revision_output = run_command(Commands.LIST, prefix, '--revisions')
            stdout = revision_output[0]
            stderr = revision_output[1]
            assert stderr == ''
            self.assertIsInstance(stdout, str)

    def test_list_with_pip_egg(self):
        with make_temp_env("python=3.5 pip") as prefix:
            check_call(PYTHON_BINARY + " -m pip install --egg --no-binary flask flask==0.10.1",
                       cwd=prefix, shell=True)
            stdout, stderr = run_command(Commands.LIST, prefix)
            stdout_lines = stdout.split('\n')
            assert any(line.endswith("<pip>") for line in stdout_lines
                       if line.lower().startswith("flask"))

    def test_list_with_pip_wheel(self):
        with make_temp_env("python=3.5 pip") as prefix:
            check_call(PYTHON_BINARY + " -m pip install flask==0.10.1",
                       cwd=prefix, shell=True)
            stdout, stderr = run_command(Commands.LIST, prefix)
            stdout_lines = stdout.split('\n')
            assert any(line.endswith("<pip>") for line in stdout_lines
                       if line.lower().startswith("flask"))

            # regression test for #3433
            run_command(Commands.INSTALL, prefix, "python=3.4")
            assert_package_is_installed(prefix, 'python-3.4.')

    def test_install_tarball_from_local_channel(self):
        # Regression test for #2812
        # install from local channel
        with make_temp_env() as prefix, make_temp_channel(["flask-0.10.1"]) as channel:
            run_command(Commands.INSTALL, prefix, '-c', channel, 'flask=0.10.1', '--json')
            assert_package_is_installed(prefix, channel + '::' + 'flask-')
            flask_fname = [p for p in itervalues(linked_data(prefix)) if p['name'] == 'flask'][0]['fn']

            run_command(Commands.REMOVE, prefix, 'flask')
            assert not package_is_installed(prefix, 'flask-0')

            # Regression test for 2970
            # install from build channel as a tarball
            tar_path = join(PackageCache.first_writable().pkgs_dir, flask_fname)
            conda_bld = join(dirname(PackageCache.first_writable().pkgs_dir), 'conda-bld')
            conda_bld_sub = join(conda_bld, context.subdir)
            if not isdir(conda_bld_sub):
                os.makedirs(conda_bld_sub)
            tar_bld_path = join(conda_bld_sub, basename(tar_path))
            copyfile(tar_path, tar_bld_path)
            # CondaFileNotFoundError: '/home/travis/virtualenv/python2.7.9/conda-bld/linux-64/flask-0.10.1-py27_2.tar.bz2'.
            run_command(Commands.INSTALL, prefix, tar_bld_path)
            assert_package_is_installed(prefix, 'flask-')

            # Regression test for #462
            with make_temp_env(tar_bld_path) as prefix2:
                assert_package_is_installed(prefix2, 'flask-')

    def test_tarball_install_and_bad_metadata(self):
        with make_temp_env("python flask=0.10.1 --json") as prefix:
            assert_package_is_installed(prefix, 'flask-0.10.1')
            flask_data = [p for p in itervalues(linked_data(prefix)) if p['name'] == 'flask'][0]
            run_command(Commands.REMOVE, prefix, 'flask')
            assert not package_is_installed(prefix, 'flask-0.10.1')
            assert_package_is_installed(prefix, 'python')

            flask_fname = flask_data['fn']
            tar_old_path = join(PackageCache.first_writable().pkgs_dir, flask_fname)

            assert isfile(tar_old_path)

            # regression test for #2886 (part 1 of 2)
            # install tarball from package cache, default channel
            run_command(Commands.INSTALL, prefix, tar_old_path)
            assert_package_is_installed(prefix, 'flask-0.')

            # regression test for #2626
            # install tarball with full path, outside channel
            tar_new_path = join(prefix, flask_fname)
            copyfile(tar_old_path, tar_new_path)
            run_command(Commands.INSTALL, prefix, '"%s"' % tar_new_path)
            assert_package_is_installed(prefix, 'flask-0')

            # regression test for #2626
            # install tarball with relative path, outside channel
            run_command(Commands.REMOVE, prefix, 'flask')
            assert not package_is_installed(prefix, 'flask-0.10.1')
            tar_new_path = relpath(tar_new_path)
            run_command(Commands.INSTALL, prefix, '"%s"' % tar_new_path)
            assert_package_is_installed(prefix, 'flask-0.')

            # regression test for #2886 (part 2 of 2)
            # install tarball from package cache, local channel
            run_command(Commands.REMOVE, prefix, 'flask', '--json')
            assert not package_is_installed(prefix, 'flask-0')
            run_command(Commands.INSTALL, prefix, tar_old_path)
            # The last install was from the `local::` channel
            assert_package_is_installed(prefix, 'flask-')

            # regression test for #2599
            PrefixData._cache_ = {}
            flask_metadata = glob(join(prefix, 'conda-meta', flask_fname[:-8] + '.json'))[-1]
            bad_metadata = join(prefix, 'conda-meta', 'flask.json')
            copyfile(flask_metadata, bad_metadata)
            assert not package_is_installed(prefix, 'flask', exact=True)
            assert_package_is_installed(prefix, 'flask-0.')

    def test_remove_all(self):
        with make_temp_env("python=2") as prefix:
            assert exists(join(prefix, PYTHON_BINARY))
            assert_package_is_installed(prefix, 'python-2')

            run_command(Commands.REMOVE, prefix, '--all')
            assert not exists(prefix)

    @pytest.mark.skipif(on_win, reason="nomkl not present on windows")
    def test_remove_features(self):
        with make_temp_env("python=2 numpy nomkl") as prefix:
            assert exists(join(prefix, PYTHON_BINARY))
            assert_package_is_installed(prefix, 'numpy')
            assert_package_is_installed(prefix, 'nomkl')
            assert not package_is_installed(prefix, 'mkl')

            run_command(Commands.REMOVE, prefix, '--features', 'nomkl')
            assert_package_is_installed(prefix, 'numpy')
            assert not package_is_installed(prefix, 'nomkl')
            assert_package_is_installed(prefix, 'mkl')

    @pytest.mark.skipif(on_win and context.bits == 32, reason="no 32-bit windows python on conda-forge")
    def test_dash_c_usage_replacing_python(self):
        # Regression test for #2606
        with make_temp_env("-c conda-forge python=3.5") as prefix:
            assert exists(join(prefix, PYTHON_BINARY))
            assert_package_is_installed(prefix, 'conda-forge::python-3.5')
            run_command(Commands.INSTALL, prefix, "decorator")
            assert_package_is_installed(prefix, 'conda-forge::python-3.5')

            with make_temp_env('--clone "%s"' % prefix) as clone_prefix:
                assert_package_is_installed(clone_prefix, 'conda-forge::python-3.5')
                assert_package_is_installed(clone_prefix, "decorator")

            # Regression test for #2645
            fn = glob(join(prefix, 'conda-meta', 'python-3.5*.json'))[-1]
            with open(fn) as f:
                data = json.load(f)
            for field in ('url', 'channel', 'schannel'):
                if field in data:
                    del data[field]
            with open(fn, 'w') as f:
                json.dump(data, f)
            PrefixData._cache_ = {}

            with make_temp_env('-c conda-forge --clone "%s"' % prefix) as clone_prefix:
                assert_package_is_installed(clone_prefix, 'python-3.5')
                assert_package_is_installed(clone_prefix, 'decorator')

    def test_install_prune(self):
        with make_temp_env("python=3 flask") as prefix:
            assert package_is_installed(prefix, 'flask')
            assert package_is_installed(prefix, 'python-3')
            run_command(Commands.REMOVE, prefix, "flask")
            assert not package_is_installed(prefix, 'flask')
            assert package_is_installed(prefix, 'itsdangerous')
            assert package_is_installed(prefix, 'python-3')

            with env_var("CONDA_PRUNE", "true", reset_context):
                run_command(Commands.INSTALL, prefix, 'pytz')

            assert not package_is_installed(prefix, 'itsdangerous')
            assert package_is_installed(prefix, 'pytz')
            assert package_is_installed(prefix, 'python-3')

    def test_no_deps_flag(self):
        with make_temp_env("python=2 flask --no-deps") as prefix:
            assert package_is_installed(prefix, 'flask')
            assert package_is_installed(prefix, 'python-2')
            assert not package_is_installed(prefix, 'openssl')
            assert not package_is_installed(prefix, 'itsdangerous')

    def test_only_deps_flag(self):
        with make_temp_env("python=2 flask --only-deps") as prefix:
            assert not package_is_installed(prefix, 'flask')
            assert package_is_installed(prefix, 'python')
            if not on_win:
                # python on windows doesn't actually have real dependencies
                assert package_is_installed(prefix, 'openssl')
            assert package_is_installed(prefix, 'itsdangerous')

    @pytest.mark.skipif(on_win, reason="mkl package not available on Windows")
    def test_install_features(self):
        with make_temp_env("python=2 numpy nomkl") as prefix:
            numpy_details = get_conda_list_tuple(prefix, "numpy")
            assert len(numpy_details) == 4 and 'nomkl' in numpy_details[3]

        with make_temp_env("python=2 numpy") as prefix:
            numpy_details = get_conda_list_tuple(prefix, "numpy")
            assert len(numpy_details) == 3 or 'nomkl' not in numpy_details[3]

            run_command(Commands.INSTALL, prefix, "nomkl")
            numpy_details = get_conda_list_tuple(prefix, "numpy")
            assert len(numpy_details) == 4 and 'nomkl' in numpy_details[3]

    def test_clone_offline_simple(self):
        with make_temp_env("python flask=0.10.1") as prefix:
            assert_package_is_installed(prefix, 'flask-0.10.1')
            assert_package_is_installed(prefix, 'python')

            with make_temp_env('--clone "%s"' % prefix, "--offline") as clone_prefix:
                assert context.offline
                assert_package_is_installed(clone_prefix, 'flask-0.10.1')
                assert_package_is_installed(clone_prefix, 'python')

    def test_conda_config_describe(self):
        with make_temp_env() as prefix:
            stdout, stderr = run_command(Commands.CONFIG, prefix, "--describe")
            assert not stderr
            for param_name in context.list_parameters():
                assert re.search(r'^# %s \(' % param_name, stdout, re.MULTILINE)

            stdout, stderr = run_command(Commands.CONFIG, prefix, "--describe --json")
            assert not stderr
            json_obj = json.loads(stdout.strip())
            assert len(json_obj) >= 42
            assert 'description' in json_obj[0]

            with env_var('CONDA_QUIET', 'yes', reset_context):
                stdout, stderr = run_command(Commands.CONFIG, prefix, "--show-sources")
                assert not stderr
                assert 'envvars' in stdout.strip()

                stdout, stderr = run_command(Commands.CONFIG, prefix, "--show-sources --json")
                assert not stderr
                json_obj = json.loads(stdout.strip())
                assert json_obj['envvars'] == {'quiet': True}
                assert json_obj['cmd_line'] == {'json': True}

            run_command(Commands.CONFIG, prefix, "--set changeps1 false")
            with pytest.raises(CondaError):
                run_command(Commands.CONFIG, prefix, "--write-default")

            rm_rf(join(prefix, 'condarc'))
            run_command(Commands.CONFIG, prefix, "--write-default")

            with open(join(prefix, 'condarc')) as fh:
                data = fh.read()

            for param_name in context.list_parameters():
                assert re.search(r'^# %s \(' % param_name, data, re.MULTILINE)

            stdout, stderr = run_command(Commands.CONFIG, prefix, "--describe --json")
            assert not stderr
            json_obj = json.loads(stdout.strip())
            assert len(json_obj) >= 42
            assert 'description' in json_obj[0]

            with env_var('CONDA_QUIET', 'yes', reset_context):
                stdout, stderr = run_command(Commands.CONFIG, prefix, "--show-sources")
                assert not stderr
                assert 'envvars' in stdout.strip()

                stdout, stderr = run_command(Commands.CONFIG, prefix, "--show-sources --json")
                assert not stderr
                json_obj = json.loads(stdout.strip())
                assert json_obj['envvars'] == {'quiet': True}
                assert json_obj['cmd_line'] == {'json': True}

    def test_conda_config_validate(self):
        with make_temp_env() as prefix:
            run_command(Commands.CONFIG, prefix, "--set ssl_verify no")
            stdout, stderr = run_command(Commands.CONFIG, prefix, "--validate")
            assert not stdout
            assert not stderr

            try:
                with open(join(prefix, 'condarc'), 'a') as fh:
                    fh.write('default_python: anaconda\n')
                    fh.write('ssl_verify: /path/doesnt/exist\n')
                reload_config(prefix)

                with pytest.raises(CondaMultiError) as exc:
                    run_command(Commands.CONFIG, prefix, "--validate")

                assert len(exc.value.errors) == 2
                assert "must be a boolean or a path to a certificate bundle" in str(exc.value)
                assert "default_python value 'anaconda' not of the form '[23].[0-9]'" in str(exc.value)
            finally:
                reset_context()

    def test_rpy_search(self):
        with make_temp_env("python=3.5") as prefix:
            run_command(Commands.CONFIG, prefix, "--add channels https://repo.continuum.io/pkgs/free")
            run_command(Commands.CONFIG, prefix, "--remove channels defaults")
            stdout, stderr = run_command(Commands.CONFIG, prefix, "--show", "--json")
            json_obj = json_loads(stdout)
            assert 'defaults' not in json_obj['channels']

            assert_package_is_installed(prefix, 'python')
            assert 'r' not in context.channels

            # assert conda search cannot find rpy2
            stdout, stderr = run_command(Commands.SEARCH, prefix, "rpy2", "--json", use_exception_handler=True)
            json_obj = json_loads(stdout.replace("Fetching package metadata ...", "").strip())
            assert json_obj['exception_name'] == 'PackagesNotFoundError'

            # add r channel
            run_command(Commands.CONFIG, prefix, "--add channels r")
            stdout, stderr = run_command(Commands.CONFIG, prefix, "--show", "--json")
            json_obj = json_loads(stdout)
            assert 'r' in json_obj['channels']

            # assert conda search can now find rpy2
            stdout, stderr = run_command(Commands.SEARCH, prefix, "rpy2", "--json")
            json_obj = json_loads(stdout.replace("Fetching package metadata ...", "").strip())

    def test_clone_offline_multichannel_with_untracked(self):
        with make_temp_env("python=3.5") as prefix:
            run_command(Commands.CONFIG, prefix, "--add channels https://repo.continuum.io/pkgs/free")
            run_command(Commands.CONFIG, prefix, "--remove channels defaults")

            run_command(Commands.INSTALL, prefix, "-c conda-test flask")

            touch(join(prefix, 'test.file'))  # untracked file
            with make_temp_env("--clone '%s'" % prefix, "--offline") as clone_prefix:
                assert context.offline
                assert_package_is_installed(clone_prefix, 'python-3.5')
                assert_package_is_installed(clone_prefix, 'flask-0.11.1-py_0')
                assert isfile(join(clone_prefix, 'test.file'))  # untracked file

    def test_package_pinning(self):
        with make_temp_env("python=2.7 itsdangerous=0.23 pytz=2015.7") as prefix:
            assert package_is_installed(prefix, "itsdangerous-0.23")
            assert package_is_installed(prefix, "python-2.7")
            assert package_is_installed(prefix, "pytz-2015.7")

            with open(join(prefix, 'conda-meta', 'pinned'), 'w') as fh:
                fh.write("itsdangerous 0.23\n")

            run_command(Commands.UPDATE, prefix, "--all")
            assert package_is_installed(prefix, "itsdangerous-0.23")
            # assert not package_is_installed(prefix, "python-3.5")  # should be python-3.6, but it's not because of add_defaults_to_specs
            assert not package_is_installed(prefix, "python-2.7")  # add_defaults_to_specs is right now removed for python pinning, TODO: discuss

            assert not package_is_installed(prefix, "pytz-2015.7")
            assert package_is_installed(prefix, "pytz-")

            run_command(Commands.UPDATE, prefix, "--all --no-pin")
            assert not package_is_installed(prefix, "python-2.7")
            assert not package_is_installed(prefix, "itsdangerous-0.23")

    @pytest.mark.xfail(on_win, strict=True, reason="On Windows the Python package is pulled in as 'vc' feature-provider.")
    def test_package_optional_pinning(self):
        with make_temp_env("") as prefix:
            run_command(Commands.CONFIG, prefix,
                        "--add pinned_packages", "python=3.6.1=2")
            run_command(Commands.INSTALL, prefix, "openssl")
            assert not package_is_installed(prefix, "python")
            run_command(Commands.INSTALL, prefix, "flask")
            assert package_is_installed(prefix, "python-3.6.1")

    def test_update_deps_flag_absent(self):
        with make_temp_env("python=2 itsdangerous=0.23") as prefix:
            assert package_is_installed(prefix, 'python-2')
            assert package_is_installed(prefix, 'itsdangerous-0.23')
            assert not package_is_installed(prefix, 'flask')

            run_command(Commands.INSTALL, prefix, 'flask')
            assert package_is_installed(prefix, 'python-2')
            assert package_is_installed(prefix, 'itsdangerous-0.23')
            assert package_is_installed(prefix, 'flask')

<<<<<<< HEAD
=======
    @pytest.mark.xfail(datetime.now() < datetime(2017, 8, 1), reason="#5263", strict=True)
>>>>>>> dce9978e
    def test_update_deps_flag_present(self):
        with make_temp_env("python=2 itsdangerous=0.23") as prefix:
            assert package_is_installed(prefix, 'python-2')
            assert package_is_installed(prefix, 'itsdangerous-0.23')
            assert not package_is_installed(prefix, 'flask')

            run_command(Commands.INSTALL, prefix, '--update-deps python=2 flask')
            assert package_is_installed(prefix, 'python-2')
            assert not package_is_installed(prefix, 'itsdangerous-0.23')
            assert package_is_installed(prefix, 'itsdangerous')
            assert package_is_installed(prefix, 'flask')

    # @pytest.mark.skipif(not on_win, reason="shortcuts only relevant on Windows")
    # def test_shortcut_in_underscore_env_shows_message(self):
    #     prefix = make_temp_prefix("_" + str(uuid4())[:7])
    #     with make_temp_env(prefix=prefix):
    #         stdout, stderr = run_command(Commands.INSTALL, prefix, "console_shortcut")
    #         assert ("Environment name starts with underscore '_'.  "
    #                 "Skipping menu installation." in stderr)

    @pytest.mark.skipif(not on_win, reason="shortcuts only relevant on Windows")
    def test_shortcut_not_attempted_with_no_shortcuts_arg(self):
        prefix = make_temp_prefix("_" + str(uuid4())[:7])
        shortcut_dir = get_shortcut_dir()
        shortcut_file = join(shortcut_dir, "Anaconda Prompt ({0}).lnk".format(basename(prefix)))
        with make_temp_env(prefix=prefix):
            stdout, stderr = run_command(Commands.INSTALL, prefix, "console_shortcut",
                                         "--no-shortcuts")
            assert ("Environment name starts with underscore '_'.  Skipping menu installation."
                    not in stderr)
            assert not isfile(shortcut_file)

    @pytest.mark.skipif(not on_win, reason="shortcuts only relevant on Windows")
    def test_shortcut_creation_installs_shortcut(self):
        shortcut_dir = get_shortcut_dir()
        shortcut_dir = join(shortcut_dir, "Anaconda{0} ({1}-bit)"
                                          "".format(sys.version_info.major, context.bits))

        prefix = make_temp_prefix(str(uuid4())[:7])
        shortcut_file = join(shortcut_dir, "Anaconda Prompt ({0}).lnk".format(basename(prefix)))
        try:
            with make_temp_env("console_shortcut", prefix=prefix):
                assert package_is_installed(prefix, 'console_shortcut')
                assert isfile(shortcut_file), ("Shortcut not found in menu dir. "
                                               "Contents of dir:\n"
                                               "{0}".format(os.listdir(shortcut_dir)))

                # make sure that cleanup without specifying --shortcuts still removes shortcuts
                run_command(Commands.REMOVE, prefix, 'console_shortcut')
                assert not package_is_installed(prefix, 'console_shortcut')
                assert not isfile(shortcut_file)
        finally:
            rmtree(prefix, ignore_errors=True)
            if isfile(shortcut_file):
                os.remove(shortcut_file)

    @pytest.mark.skipif(not on_win, reason="shortcuts only relevant on Windows")
    def test_shortcut_absent_does_not_barf_on_uninstall(self):
        shortcut_dir = get_shortcut_dir()
        shortcut_dir = join(shortcut_dir, "Anaconda{0} ({1}-bit)"
                                          "".format(sys.version_info.major, context.bits))

        prefix = make_temp_prefix(str(uuid4())[:7])
        shortcut_file = join(shortcut_dir, "Anaconda Prompt ({0}).lnk".format(basename(prefix)))
        assert not isfile(shortcut_file)

        try:
            # including --no-shortcuts should not get shortcuts installed
            with make_temp_env("console_shortcut", "--no-shortcuts", prefix=prefix):
                assert package_is_installed(prefix, 'console_shortcut')
                assert not isfile(shortcut_file)

                # make sure that cleanup without specifying --shortcuts still removes shortcuts
                run_command(Commands.REMOVE, prefix, 'console_shortcut')
                assert not package_is_installed(prefix, 'console_shortcut')
                assert not isfile(shortcut_file)
        finally:
            rmtree(prefix, ignore_errors=True)
            if isfile(shortcut_file):
                os.remove(shortcut_file)

    @pytest.mark.skipif(not on_win, reason="shortcuts only relevant on Windows")
    def test_shortcut_absent_when_condarc_set(self):
        shortcut_dir = get_shortcut_dir()
        shortcut_dir = join(shortcut_dir, "Anaconda{0} ({1}-bit)"
                                          "".format(sys.version_info.major, context.bits))

        prefix = make_temp_prefix(str(uuid4())[:7])
        shortcut_file = join(shortcut_dir, "Anaconda Prompt ({0}).lnk".format(basename(prefix)))
        assert not isfile(shortcut_file)

        # set condarc shortcuts: False
        run_command(Commands.CONFIG, prefix, "--set shortcuts false")
        stdout, stderr = run_command(Commands.CONFIG, prefix, "--get", "--json")
        json_obj = json_loads(stdout)
        assert json_obj['rc_path'] == join(prefix, 'condarc')
        assert json_obj['get']['shortcuts'] is False

        try:
            with make_temp_env("console_shortcut", prefix=prefix):
                # including shortcuts: False from condarc should not get shortcuts installed
                assert package_is_installed(prefix, 'console_shortcut')
                assert not isfile(shortcut_file)

                # make sure that cleanup without specifying --shortcuts still removes shortcuts
                run_command(Commands.REMOVE, prefix, 'console_shortcut')
                assert not package_is_installed(prefix, 'console_shortcut')
                assert not isfile(shortcut_file)
        finally:
            rmtree(prefix, ignore_errors=True)
            if isfile(shortcut_file):
                os.remove(shortcut_file)

    def test_create_default_packages(self):
        # Regression test for #3453
        try:
            prefix = make_temp_prefix(str(uuid4())[:7])

            # set packages
            run_command(Commands.CONFIG, prefix, "--add create_default_packages pip")
            run_command(Commands.CONFIG, prefix, "--add create_default_packages flask")
            stdout, stderr = run_command(Commands.CONFIG, prefix, "--show")
            yml_obj = yaml_load(stdout)
            assert yml_obj['create_default_packages'] == ['flask', 'pip']

            assert not package_is_installed(prefix, 'python-2')
            assert not package_is_installed(prefix, 'pytz')
            assert not package_is_installed(prefix, 'flask')

            with make_temp_env("python=2", "pytz", prefix=prefix):
                assert_package_is_installed(prefix, 'python-2')
                assert_package_is_installed(prefix, 'pytz')
                assert_package_is_installed(prefix, 'flask')

        finally:
            rmtree(prefix, ignore_errors=True)

    def test_create_default_packages_no_default_packages(self):
        try:
            prefix = make_temp_prefix(str(uuid4())[:7])

            # set packages
            run_command(Commands.CONFIG, prefix, "--add create_default_packages pip")
            run_command(Commands.CONFIG, prefix, "--add create_default_packages flask")
            stdout, stderr = run_command(Commands.CONFIG, prefix, "--show")
            yml_obj = yaml_load(stdout)
            assert yml_obj['create_default_packages'] == ['flask', 'pip']

            assert not package_is_installed(prefix, 'python-2')
            assert not package_is_installed(prefix, 'pytz')
            assert not package_is_installed(prefix, 'flask')

            with make_temp_env("python=2", "pytz", "--no-default-packages", prefix=prefix):
                assert_package_is_installed(prefix, 'python-2')
                assert_package_is_installed(prefix, 'pytz')
                assert not package_is_installed(prefix, 'flask')

        finally:
            rmtree(prefix, ignore_errors=True)

    def test_create_dry_run(self):
        # Regression test for #3453
        prefix = '/some/place'
        with pytest.raises(DryRunExit):
            run_command(Commands.CREATE, prefix, "--dry-run")
        stdout, stderr = run_command(Commands.CREATE, prefix, "--dry-run", use_exception_handler=True)
        assert join('some', 'place') in stdout
        # TODO: This assert passes locally but fails on CI boxes; figure out why and re-enable
        # assert "The following empty environments will be CREATED" in stdout

        prefix = '/another/place'
        with pytest.raises(DryRunExit):
            run_command(Commands.CREATE, prefix, "flask", "--dry-run")
        stdout, stderr = run_command(Commands.CREATE, prefix, "flask", "--dry-run", use_exception_handler=True)
        assert "flask:" in stdout
        assert "python:" in stdout
        assert join('another', 'place') in stdout

    def test_create_dry_run_json(self):
        prefix = '/some/place'
        with pytest.raises(DryRunExit):
            run_command(Commands.CREATE, prefix, "flask", "--dry-run", "--json")
        stdout, stderr = run_command(Commands.CREATE, prefix, "flask", "--dry-run", "--json", use_exception_handler=True)

        loaded = json.loads(stdout)
        assert "python" in "\n".join(loaded['actions']['LINK'])
        assert "flask" in "\n".join(loaded['actions']['LINK'])

    def test_packages_not_found(self):
        with make_temp_env() as prefix:
            with pytest.raises(PackagesNotFoundError) as exc:
                run_command(Commands.INSTALL, prefix, "not-a-real-package")
            assert "not-a-real-package" in text_type(exc.value)

            stdout, stderr = run_command(Commands.INSTALL, prefix, "not-a-real-package",
                                         use_exception_handler=True)
            assert "not-a-real-package" in stderr

    @pytest.mark.skipif(on_win, reason="gawk is a windows only package")
    def test_search_gawk_not_win_1(self):
        with make_temp_env() as prefix:
            stdout, stderr = run_command(Commands.SEARCH, prefix, "gawk", "--json", use_exception_handler=True)
            json_obj = json_loads(stdout.replace("Fetching package metadata ...", "").strip())
            assert json_obj['exception_name'] == 'PackagesNotFoundError'
            assert not len(json_obj.keys()) == 0

    @pytest.mark.skipif(on_win, reason="gawk is a windows only package")
    def test_search_gawk_not_win_filter(self):
        with make_temp_env() as prefix:
            stdout, stderr = run_command(
                Commands.SEARCH, prefix, "*gawk", "--platform", "win-64", "--json", use_exception_handler=True)
            json_obj = json_loads(stdout.replace("Fetching package metadata ...", "").strip())
            assert "gawk" in json_obj.keys()
            assert "m2-gawk" in json_obj.keys()
            assert len(json_obj.keys()) == 2

    @pytest.mark.skipif(not on_win, reason="gawk is a windows only package")
    def test_search_gawk_on_win(self):
        with make_temp_env() as prefix:
            stdout, stderr = run_command(Commands.SEARCH, prefix, "*gawk", "--json", use_exception_handler=True)
            json_obj = json_loads(stdout.replace("Fetching package metadata ...", "").strip())
            assert "gawk" in json_obj.keys()
            assert "m2-gawk" in json_obj.keys()
            assert len(json_obj.keys()) == 2

    @pytest.mark.skipif(not on_win, reason="gawk is a windows only package")
    def test_search_gawk_on_win_filter(self):
        with make_temp_env() as prefix:
            stdout, stderr = run_command(Commands.SEARCH, prefix, "gawk", "--platform",
                                         "linux-64", "--json", use_exception_handler=True)
            json_obj = json_loads(stdout.replace("Fetching package metadata ...", "").strip())
            assert not len(json_obj.keys()) == 0

    def test_bad_anaconda_token_infinite_loop(self):
        # First, confirm we get a 401 UNAUTHORIZED response from anaconda.org
        response = requests.get("https://conda.anaconda.org/t/cqgccfm1mfma/data-portal/"
                                "%s/repodata.json" % context.subdir)
        assert response.status_code == 401

        try:
            prefix = make_temp_prefix(str(uuid4())[:7])
            channel_url = "https://conda.anaconda.org/t/cqgccfm1mfma/data-portal"
            run_command(Commands.CONFIG, prefix, "--add channels %s" % channel_url)
            stdout, stderr = run_command(Commands.CONFIG, prefix, "--show")
            yml_obj = yaml_load(stdout)
            assert yml_obj['channels'] == [channel_url, 'defaults']

            with pytest.raises(CondaHTTPError):
                run_command(Commands.SEARCH, prefix, "boltons", "--json")

            stdout, stderr = run_command(Commands.SEARCH, prefix, "boltons", "--json",
                                         use_exception_handler=True)
            json_obj = json.loads(stdout)
            assert json_obj['status_code'] == 401

        finally:
            rmtree(prefix, ignore_errors=True)
            reset_context()

    def test_anaconda_token_with_private_package(self):
        # TODO: should also write a test to use binstar_client to set the token,
        # then let conda load the token

        # Step 0. xfail if a token is set, for example when testing locally
        tokens = read_binstar_tokens()
        if tokens:
            pytest.xfail("binstar token found in global configuration")

        # Step 1. Make sure without the token we don't see the anyjson package
        try:
            prefix = make_temp_prefix(str(uuid4())[:7])
            channel_url = "https://conda.anaconda.org/kalefranz"
            run_command(Commands.CONFIG, prefix, "--add channels %s" % channel_url)
            run_command(Commands.CONFIG, prefix, "--remove channels defaults")
            stdout, stderr = run_command(Commands.CONFIG, prefix, "--show")
            yml_obj = yaml_load(stdout)
            assert yml_obj['channels'] == [channel_url]

            stdout, stderr = run_command(Commands.SEARCH, prefix, "anyjson", "--platform",
                                         "linux-64", "--json", use_exception_handler=True)
            json_obj = json_loads(stdout)
            assert json_obj['exception_name'] == 'PackagesNotFoundError'

        finally:
            rmtree(prefix, ignore_errors=True)

        # Step 2. Now with the token make sure we can see the anyjson package
        try:
            prefix = make_temp_prefix(str(uuid4())[:7])
            channel_url = "https://conda.anaconda.org/t/zlZvSlMGN7CB/kalefranz"
            run_command(Commands.CONFIG, prefix, "--add channels %s" % channel_url)
            run_command(Commands.CONFIG, prefix, "--remove channels defaults")
            stdout, stderr = run_command(Commands.CONFIG, prefix, "--show")
            yml_obj = yaml_load(stdout)
            assert yml_obj['channels'] == [channel_url]

            stdout, stderr = run_command(Commands.SEARCH, prefix, "anyjson", "--platform",
                                         "linux-64", "--json")
            json_obj = json_loads(stdout)
            assert 'anyjson' in json_obj

        finally:
            rmtree(prefix, ignore_errors=True)

    def test_clean_index_cache(self):
        prefix = ''

        # make sure we have something in the index cache
        stdout, stderr = run_command(Commands.INFO, prefix, "flask --json")
        assert "flask" in json_loads(stdout)
        index_cache_dir = create_cache_dir()
        assert glob(join(index_cache_dir, "*.json"))

        # now clear it
        run_command(Commands.CLEAN, prefix, "--index-cache")
        assert not glob(join(index_cache_dir, "*.json"))

    def test_use_index_cache(self):
        from conda.gateways.connection.session import CondaSession

        prefix = make_temp_prefix("_" + str(uuid4())[:7])
        with make_temp_env(prefix=prefix):
            # First, clear the index cache to make sure we start with an empty cache.
            index_cache_dir = create_cache_dir()
            run_command(Commands.CLEAN, '', "--index-cache")
            assert not glob(join(index_cache_dir, "*.json"))

            # Then, populate the index cache.
            orig_get = CondaSession.get
            with patch.object(CondaSession, 'get', autospec=True) as mock_method:
                def side_effect(self, url, **kwargs):
                    # Make sure that we don't use the cache because of the
                    # corresponding HTTP header. This test is supposed to test
                    # whether the --use-index-cache causes the cache to be used.
                    result = orig_get(self, url, **kwargs)
                    for header in ['Etag', 'Last-Modified', 'Cache-Control']:
                        if header in result.headers:
                            del result.headers[header]
                    return result

                mock_method.side_effect = side_effect
                stdout, stderr = run_command(Commands.INFO, prefix, "flask --json")
                assert mock_method.called

            # Next run with --use-index-cache and make sure it actually hits the cache
            # and does not go out fetching index data remotely.
            with patch.object(CondaSession, 'get', autospec=True) as mock_method:
                def side_effect(self, url, **kwargs):
                    if url.endswith('/repodata.json') or url.endswith('/repodata.json.bz2'):
                        raise AssertionError('Index cache was not hit')
                    else:
                        return orig_get(self, url, **kwargs)

                mock_method.side_effect = side_effect
                run_command(Commands.INSTALL, prefix, "flask", "--json", "--use-index-cache")

    @pytest.mark.xfail(datetime.now() < datetime(2017, 8, 1),
                       reason="I can't figure out why this if failing yet.", strict=True)
    def test_offline_with_empty_index_cache(self):
        with make_temp_env() as prefix, make_temp_channel(['flask-0.10.1']) as channel:
            # Clear the index cache.
            index_cache_dir = create_cache_dir()
            run_command(Commands.CLEAN, '', "--index-cache")
            assert not exists(index_cache_dir)

            # Then attempt to install a package with --offline. The package (flask) is
            # available in a local channel, however its dependencies are not. Make sure
            # that a) it fails because the dependencies are not available and b)
            # we don't try to download the repodata from non-local channels but we do
            # download repodata from local channels.
            from conda.gateways.connection.session import CondaSession

            orig_get = CondaSession.get

            result_dict = {}
            def side_effect(self, url, **kwargs):
                if not url.startswith('file://'):
                    raise AssertionError('Attempt to fetch repodata: {}'.format(url))
                if url.startswith(channel):
                    result_dict['local_channel_seen'] = True
                return orig_get(self, url, **kwargs)

            with patch.object(CondaSession, 'get', autospec=True) as mock_method:
                mock_method.side_effect = side_effect

                # Fails because flask dependencies are not retrievable.
                with pytest.raises(PackagesNotFoundError):
                    run_command(Commands.INSTALL, prefix, "-c", channel,
                                "flask", "--json", "--offline")

                # The mock should have been called with our local channel URL though.
                assert result_dict.get('local_channel_seen')

    def test_create_from_extracted(self):
        with make_temp_package_cache() as pkgs_dir:
            assert context.pkgs_dirs == (pkgs_dir,)
            def pkgs_dir_has_tarball(tarball_prefix):
                return any(f.startswith(tarball_prefix) and f.endswith(CONDA_TARBALL_EXTENSION)
                           for f in os.listdir(pkgs_dir))

            with make_temp_env() as prefix:
                # First, make sure the openssl package is present in the cache,
                # downloading it if needed
                assert not pkgs_dir_has_tarball('openssl-')
                run_command(Commands.INSTALL, prefix, 'openssl')
                assert pkgs_dir_has_tarball('openssl-')

                # Then, remove the tarball but keep the extracted directory around
                run_command(Commands.CLEAN, prefix, '--tarballs --yes')
                assert not pkgs_dir_has_tarball('openssl-')

            with make_temp_env() as prefix:
                # Finally, install openssl, enforcing the use of the extracted package.
                # We expect that the tarball does not appear again because we simply
                # linked the package from the extracted directory. If the tarball
                # appeared again, we decided to re-download the package for some reason.
                run_command(Commands.INSTALL, prefix, 'openssl --offline')
                assert not pkgs_dir_has_tarball('openssl-')

    def test_clean_tarballs_and_packages(self):
        with make_temp_package_cache() as pkgs_dir:
            with make_temp_env("flask") as prefix:
                pkgs_dir_contents = [join(pkgs_dir, d) for d in os.listdir(pkgs_dir)]
                pkgs_dir_dirs = [d for d in pkgs_dir_contents if isdir(d)]
                pkgs_dir_tarballs = [f for f in pkgs_dir_contents if f.endswith('.tar.bz2')]
                assert any(basename(d).startswith('flask-') for d in pkgs_dir_dirs)
                assert any(basename(f).startswith('flask-') for f in pkgs_dir_tarballs)

                # --json flag is regression test for #5451
                run_command(Commands.CLEAN, prefix, "--packages --yes --json")

                # --json flag is regression test for #5451
                run_command(Commands.CLEAN, prefix, "--tarballs --yes --json")

                pkgs_dir_contents = [join(pkgs_dir, d) for d in os.listdir(pkgs_dir)]
                pkgs_dir_dirs = [d for d in pkgs_dir_contents if isdir(d)]
                pkgs_dir_tarballs = [f for f in pkgs_dir_contents if f.endswith('.tar.bz2')]

                assert any(basename(d).startswith('flask-') for d in pkgs_dir_dirs)
                assert not any(basename(f).startswith('flask-') for f in pkgs_dir_tarballs)

            run_command(Commands.CLEAN, prefix, "--packages --yes")

            pkgs_dir_contents = [join(pkgs_dir, d) for d in os.listdir(pkgs_dir)]
            pkgs_dir_dirs = [d for d in pkgs_dir_contents if isdir(d)]
            assert not any(basename(d).startswith('flask-') for d in pkgs_dir_dirs)

    def test_clean_source_cache(self):
        cache_dirs = {
            'source cache': text_type(context.src_cache),
            'git cache': text_type(context.git_cache),
            'hg cache': text_type(context.hg_cache),
            'svn cache': text_type(context.svn_cache),
        }

        assert all(isdir(d) for d in itervalues(cache_dirs))

        run_command(Commands.CLEAN, '', "--source-cache --yes")

        # --json flag is regression test for #5451
        run_command(Commands.CLEAN, '', "--source-cache --yes  --json")

        assert not all(isdir(d) for d in itervalues(cache_dirs))

    def test_install_mkdir(self):
        try:
            prefix = make_temp_prefix()
            assert isdir(prefix)
            run_command(Commands.INSTALL, prefix, "python=3.5.2", "--mkdir")
            assert_package_is_installed(prefix, "python-3.5.2")

            rm_rf(prefix)
            assert not isdir(prefix)

            # this part also a regression test for #4849
            run_command(Commands.INSTALL, prefix, "python-dateutil=2.6.0", "python=3.5.2", "--mkdir")
            assert_package_is_installed(prefix, "python-3.5.2")
            assert_package_is_installed(prefix, "python-dateutil-2.6.0")

        finally:
            rmtree(prefix, ignore_errors=True)

    def test_dont_remove_conda(self):
        pkgs_dirs = context.pkgs_dirs
        prefix = make_temp_prefix()
        with env_var('CONDA_ROOT_PREFIX', prefix, reset_context):
            with env_var('CONDA_PKGS_DIRS', ','.join(pkgs_dirs), reset_context):
                with make_temp_env(prefix=prefix):
                    stdout, stderr = run_command(Commands.INSTALL, prefix, "conda")
                    assert_package_is_installed(prefix, "conda-")
                    assert_package_is_installed(prefix, "pycosat-")

                    with pytest.raises(CondaMultiError) as exc:
                        run_command(Commands.REMOVE, prefix, 'conda')

                    assert any(isinstance(e, RemoveError) for e in exc.value.errors)
                    assert_package_is_installed(prefix, "conda-")
                    assert_package_is_installed(prefix, "pycosat-")

                    with pytest.raises(CondaMultiError) as exc:
                        run_command(Commands.REMOVE, prefix, 'pycosat')

                    assert any(isinstance(e, RemoveError) for e in exc.value.errors)
                    assert_package_is_installed(prefix, "conda-")
                    assert_package_is_installed(prefix, "pycosat-")

    def test_force_remove(self):
        with make_temp_env() as prefix:
            stdout, stderr = run_command(Commands.INSTALL, prefix, "flask")
            assert package_is_installed(prefix, "flask-")
            assert package_is_installed(prefix, "jinja2-")

            stdout, stderr = run_command(Commands.REMOVE, prefix, "jinja2", "--force")
            assert not package_is_installed(prefix, "jinja2-")
            assert package_is_installed(prefix, "flask-")

            stdout, stderr = run_command(Commands.REMOVE, prefix, "flask")
            assert not package_is_installed(prefix, "flask-")

        # regression test for #3489
        # don't raise for remove --all if environment doesn't exist
        rm_rf(prefix)
        run_command(Commands.REMOVE, prefix, "--all")

    def test_transactional_rollback_simple(self):
        from conda.core.path_actions import CreatePrefixRecordAction
        with patch.object(CreatePrefixRecordAction, 'execute') as mock_method:
            with make_temp_env() as prefix:
                mock_method.side_effect = KeyError('Bang bang!!')
                with pytest.raises(CondaMultiError):
                    run_command(Commands.INSTALL, prefix, 'openssl')
                assert not package_is_installed(prefix, 'openssl')

    def test_transactional_rollback_upgrade_downgrade(self):
        with make_temp_env("python=3.5") as prefix:
            assert exists(join(prefix, PYTHON_BINARY))
            assert_package_is_installed(prefix, 'python-3')

            run_command(Commands.INSTALL, prefix, 'flask=0.10.1')
            assert_package_is_installed(prefix, 'flask-0.10.1')

            from conda.core.path_actions import CreatePrefixRecordAction
            with patch.object(CreatePrefixRecordAction, 'execute') as mock_method:
                mock_method.side_effect = KeyError('Bang bang!!')
                with pytest.raises(CondaMultiError):
                    run_command(Commands.INSTALL, prefix, 'flask=0.11.1')
                assert_package_is_installed(prefix, 'flask-0.10.1')

    @pytest.mark.skipif(on_win, reason="openssl only has a postlink script on unix")
    def test_run_script_called(self):
        import conda.core.link
        with patch.object(conda.core.link, 'subprocess_call') as rs:
            with make_temp_env("openssl=1.0.2j --no-deps") as prefix:
                assert_package_is_installed(prefix, 'openssl-')
                assert rs.call_count == 1

    def test_conda_info_python(self):
        stdout, stderr = run_command(Commands.INFO, None, "python=3.5")
        assert "python 3.5.1 0" in stdout

    def test_toolz_cytoolz_package_cache_regression(self):
        with make_temp_env("python=3.5") as prefix:
            pkgs_dir = join(prefix, 'pkgs')
            with env_var('CONDA_PKGS_DIRS', pkgs_dir, reset_context):
                assert context.pkgs_dirs == (pkgs_dir,)
                run_command(Commands.INSTALL, prefix, "-c conda-forge toolz cytoolz")
                assert_package_is_installed(prefix, 'toolz-')

    def test_remove_spellcheck(self):
        with make_temp_env("numpy=1.12") as prefix:
            assert exists(join(prefix, PYTHON_BINARY))
            assert_package_is_installed(prefix, 'numpy')

            with pytest.raises(PackagesNotFoundError) as exc:
                run_command(Commands.REMOVE, prefix, 'numpi')

            exc_string = '%r' % exc.value
            assert exc_string.strip() == dals("""
            PackagesNotFoundError: The following packages are missing from the target environment:
              - numpi
            """).strip()
            assert_package_is_installed(prefix, 'numpy')

    def test_conda_list_json(self):
        def pkg_info(s):
            # function from nb_conda/envmanager.py
            if hasattr(s, 'rsplit'):  # proxy for isinstance(s, six.string_types)
                name, version, build = s.rsplit('-', 2)
                return {
                    'name': name,
                    'version': version,
                    'build': build
                }
            else:
                return {
                    'name': s['name'],
                    'version': s['version'],
                    'build': s.get('build_string') or s['build']
                }

        with make_temp_env("python=3.5.2") as prefix:
            stdout, stderr = run_command(Commands.LIST, prefix, '--json')
            stdout_json = json.loads(stdout)
            packages = [pkg_info(package) for package in stdout_json]
            python_package = next((p for p in packages if p['name'] == 'python'), None)
            assert python_package['version'] == '3.5.2'


@pytest.mark.skipif(True, reason="get the rest of Solve API worked out first")
@pytest.mark.integration
class PrivateEnvIntegrationTests(TestCase):

    def setUp(self):
        PackageCache.clear()

        self.pkgs_dirs = ','.join(context.pkgs_dirs)
        self.prefix = create_temp_location()
        run_command(Commands.CREATE, self.prefix)

        self.preferred_env = "_spiffy-test-app_"
        self.preferred_env_prefix = join(self.prefix, 'envs', self.preferred_env)

        # self.save_path_conflict = os.environ.get('CONDA_PATH_CONFLICT')
        self.saved_values = {}
        self.saved_values['CONDA_ROOT_PREFIX'] = os.environ.get('CONDA_ROOT_PREFIX')
        self.saved_values['CONDA_PKGS_DIRS'] = os.environ.get('CONDA_PKGS_DIRS')
        self.saved_values['CONDA_ENABLE_PRIVATE_ENVS'] = os.environ.get('CONDA_ENABLE_PRIVATE_ENVS')

        # os.environ['CONDA_PATH_CONFLICT'] = 'prevent'
        os.environ['CONDA_ROOT_PREFIX'] = self.prefix
        os.environ['CONDA_PKGS_DIRS'] = self.pkgs_dirs
        os.environ['CONDA_ENABLE_PRIVATE_ENVS'] = 'true'

        reset_context()

    def tearDown(self):
        rm_rf(self.prefix)

        for key, value in iteritems(self.saved_values):
            if value is not None:
                os.environ[key] = value
            else:
                del os.environ[key]

        reset_context()

    def exe_file(self, prefix, exe_name):
        if on_win:
            exe_name = exe_name + '.exe'
        return join(prefix, get_bin_directory_short_path(), exe_name)

    @patch.object(Context, 'prefix_specified')
    def test_simple_install_uninstall(self, prefix_specified):
        prefix_specified.__get__ = Mock(return_value=False)

        # >> simple progression install then uninstall <<
        run_command(Commands.INSTALL, self.prefix, "-c conda-test spiffy-test-app")
        assert not package_is_installed(self.prefix, "spiffy-test-app")
        assert isfile(self.exe_file(self.prefix, 'spiffy-test-app'))
        assert package_is_installed(self.preferred_env_prefix, "spiffy-test-app")
        with env_var('YABBA-DABBA', 'doo'):
            stdout, stderr, rc = subprocess_call(self.exe_file(self.prefix, 'spiffy-test-app'))
        assert not stderr
        assert rc == 0
        json_d = json.loads(stdout)
        assert json_d['YABBA-DABBA'] == 'doo'

        run_command(Commands.INSTALL, self.prefix, "-c conda-test uses-spiffy-test-app")
        assert not package_is_installed(self.prefix, "uses-spiffy-test-app")
        assert package_is_installed(self.preferred_env_prefix, "uses-spiffy-test-app")

        run_command(Commands.REMOVE, self.prefix, "uses-spiffy-test-app")
        assert not package_is_installed(self.preferred_env_prefix, "uses-spiffy-test-app")

        run_command(Commands.REMOVE, self.prefix, "spiffy-test-app")
        assert not package_is_installed(self.prefix, "spiffy-test-app")
        assert not isfile(self.exe_file(self.prefix, 'spiffy-test-app'))
        assert not package_is_installed(self.preferred_env_prefix, "spiffy-test-app")
        assert not isfile(self.exe_file(self.preferred_env_prefix, 'spiffy-test-app'))

    @patch.object(Context, 'prefix_specified')
    def test_install_dep_uninstall_base(self, prefix_specified):
        prefix_specified.__get__ = Mock(return_value=False)

        # >> install uses-spiffy-test-app, uninstall spiffy-test-app <<
        run_command(Commands.INSTALL, self.prefix, "-c conda-test uses-spiffy-test-app")
        assert package_is_installed(self.preferred_env_prefix, "spiffy-test-app")
        assert package_is_installed(self.preferred_env_prefix, "uses-spiffy-test-app")
        assert not package_is_installed(self.prefix, "spiffy-test-app")
        assert not package_is_installed(self.prefix, "uses-spiffy-test-app")

        with pytest.raises(PackagesNotFoundError):
            run_command(Commands.REMOVE, self.prefix, "spiffy-test-app")
        assert package_is_installed(self.preferred_env_prefix, "spiffy-test-app")
        assert isfile(self.exe_file(self.preferred_env_prefix, 'spiffy-test-app'))
        assert package_is_installed(self.preferred_env_prefix, "uses-spiffy-test-app")
        assert not package_is_installed(self.prefix, "spiffy-test-app")
        assert not isfile(self.exe_file(self.prefix, 'spiffy-test-app'))

        run_command(Commands.REMOVE, self.prefix, "uses-spiffy-test-app")
        assert not package_is_installed(self.preferred_env_prefix, "uses-spiffy-test-app")

        # this part tests that the private environment was fully pruned
        assert not package_is_installed(self.preferred_env_prefix, "spiffy-test-app")
        assert not isfile(self.exe_file(self.preferred_env_prefix, 'spiffy-test-app'))

    @patch.object(Context, 'prefix_specified')
    def test_install_base_1_then_update(self, prefix_specified):
        prefix_specified.__get__ = Mock(return_value=False)

        # >> install spiffy-test-app 1.0, then update <<
        run_command(Commands.INSTALL, self.prefix, "-c conda-test spiffy-test-app=1")
        assert package_is_installed(self.prefix, "spiffy-test-app")

        run_command(Commands.UPDATE, self.prefix, "-c conda-test spiffy-test-app")
        assert not package_is_installed(self.prefix, "spiffy-test-app")
        assert package_is_installed(self.preferred_env_prefix, "spiffy-test-app")

        run_command(Commands.REMOVE, self.prefix, "spiffy-test-app")
        assert not package_is_installed(self.preferred_env_prefix, "spiffy-test-app")

    @patch.object(Context, 'prefix_specified')
    def test_install_base_then_remove_from_private_env(self, prefix_specified):
        prefix_specified.__get__ = Mock(return_value=False)

        # >> install spiffy-test-app, then remove from preferred env <<
        run_command(Commands.INSTALL, self.prefix, "-c conda-test spiffy-test-app")
        assert package_is_installed(self.preferred_env_prefix, "spiffy-test-app")

        run_command(Commands.REMOVE, self.preferred_env_prefix, "spiffy-test-app")
        assert not package_is_installed(self.prefix, "spiffy-test-app")
        assert not isfile(self.exe_file(self.prefix, 'spiffy-test-app'))
        assert not package_is_installed(self.preferred_env_prefix, "spiffy-test-app")
        assert not isfile(self.exe_file(self.preferred_env_prefix, 'spiffy-test-app'))

    @patch.object(Context, 'prefix_specified')
    def test_install_base_1_then_install_base_2(self, prefix_specified):
        prefix_specified.__get__ = Mock(return_value=False)

        # >> install spiffy-test-app 1.0, then install spiffy-test-app 2.0 <<
        run_command(Commands.INSTALL, self.prefix, "-c conda-test spiffy-test-app=1")
        assert package_is_installed(self.prefix, "spiffy-test-app")

        run_command(Commands.INSTALL, self.prefix, "-c conda-test spiffy-test-app=2")
        assert not package_is_installed(self.prefix, "spiffy-test-app")
        assert package_is_installed(self.preferred_env_prefix, "spiffy-test-app")

        run_command(Commands.REMOVE, self.prefix, "spiffy-test-app")
        assert not package_is_installed(self.preferred_env_prefix, "spiffy-test-app")

    @patch.object(Context, 'prefix_specified')
    def test_install_base_2_then_install_base_1(self, prefix_specified):
        prefix_specified.__get__ = Mock(return_value=False)

        # >> install spiffy-test-app 2.0, then spiffy-test-app 1.0 <<
        run_command(Commands.INSTALL, self.prefix, "-c conda-test spiffy-test-app")
        assert package_is_installed(self.preferred_env_prefix, "spiffy-test-app")

        run_command(Commands.INSTALL, self.prefix, "-c conda-test spiffy-test-app=1")
        assert not package_is_installed(self.preferred_env_prefix, "spiffy-test-app")
        assert package_is_installed(self.prefix, "spiffy-test-app")

    @patch.object(Context, 'prefix_specified')
    def test_install_base_2_then_install_dep_1(self, prefix_specified):
        prefix_specified.__get__ = Mock(return_value=False)

        # install spiffy-test-app 2.0, then uses-spiffy-test-app 1.0,
        #   which should suck spiffy-test-app back to the root prefix
        run_command(Commands.INSTALL, self.prefix, "-c conda-test spiffy-test-app")
        assert package_is_installed(self.preferred_env_prefix, "spiffy-test-app")
        assert not package_is_installed(self.prefix, "spiffy-test-app")
        assert not package_is_installed(self.prefix, "uses-spiffy-test-app")
        assert not package_is_installed(self.preferred_env_prefix, "uses-spiffy-test-app")

        run_command(Commands.INSTALL, self.prefix, "-c conda-test uses-spiffy-test-app=1")
        assert package_is_installed(self.prefix, "spiffy-test-app-2")
        assert package_is_installed(self.prefix, "uses-spiffy-test-app")
        assert not package_is_installed(self.preferred_env_prefix, "spiffy-test-app")
        assert not package_is_installed(self.preferred_env_prefix, "uses-spiffy-test-app")

    @patch.object(Context, 'prefix_specified')
    def test_install_dep_2_then_install_base_1(self, prefix_specified):
        prefix_specified.__get__ = Mock(return_value=False)

        # install uses-spiffy-test-app 2.0, then spiffy-test-app 1.0,
        run_command(Commands.INSTALL, self.prefix, "-c conda-test uses-spiffy-test-app")
        assert package_is_installed(self.preferred_env_prefix, "uses-spiffy-test-app")
        assert package_is_installed(self.preferred_env_prefix, "spiffy-test-app")
        assert not isfile(self.exe_file(self.prefix, 'spiffy-test-app'))

        run_command(Commands.INSTALL, self.prefix, "-c conda-test spiffy-test-app=1")
        assert package_is_installed(self.preferred_env_prefix, "spiffy-test-app-2")
        assert package_is_installed(self.preferred_env_prefix, "uses-spiffy-test-app-2")
        assert package_is_installed(self.prefix, "spiffy-test-app-1")
        assert isfile(self.exe_file(self.prefix, 'spiffy-test-app'))

    @patch.object(Context, 'prefix_specified')
    def test_install_base_1_dep_2_together(self, prefix_specified):
        prefix_specified.__get__ = Mock(return_value=False)

        run_command(Commands.INSTALL, self.prefix, "-c conda-test spiffy-test-app=1 uses-spiffy-test-app")
        assert package_is_installed(self.preferred_env_prefix, "spiffy-test-app-2")
        assert package_is_installed(self.preferred_env_prefix, "uses-spiffy-test-app-2")
        assert package_is_installed(self.prefix, "spiffy-test-app-1")

    @patch.object(Context, 'prefix_specified')
    def test_a2(self, prefix_specified):
        prefix_specified.__get__ = Mock(return_value=False)

        run_command(Commands.INSTALL, self.prefix, "-c conda-test uses-spiffy-test-app")
        assert package_is_installed(self.preferred_env_prefix, "spiffy-test-app-2")
        assert package_is_installed(self.preferred_env_prefix, "uses-spiffy-test-app-2")
        assert not isfile(self.exe_file(self.prefix, 'spiffy-test-app'))
        assert isfile(self.exe_file(self.preferred_env_prefix, 'spiffy-test-app'))

        run_command(Commands.INSTALL, self.prefix, "-c conda-test needs-spiffy-test-app")
        assert package_is_installed(self.preferred_env_prefix, "spiffy-test-app-2")
        assert package_is_installed(self.preferred_env_prefix, "uses-spiffy-test-app-2")
        assert package_is_installed(self.prefix, "needs-spiffy-test-app")
        assert not package_is_installed(self.prefix, "uses-spiffy-test-app-2")
        assert isfile(self.exe_file(self.prefix, 'spiffy-test-app'))
        assert isfile(self.exe_file(self.preferred_env_prefix, 'spiffy-test-app'))

        run_command(Commands.REMOVE, self.prefix, "uses-spiffy-test-app")
        assert not package_is_installed(self.preferred_env_prefix, "spiffy-test-app-2")
        assert not package_is_installed(self.preferred_env_prefix, "uses-spiffy-test-app-2")
        assert package_is_installed(self.prefix, "needs-spiffy-test-app")
        assert not package_is_installed(self.prefix, "uses-spiffy-test-app-2")
        assert isfile(self.exe_file(self.prefix, 'spiffy-test-app'))
        assert not isfile(self.exe_file(self.preferred_env_prefix, 'spiffy-test-app'))

        run_command(Commands.REMOVE, self.prefix, "needs-spiffy-test-app")
        assert not package_is_installed(self.prefix, "needs-spiffy-test-app")
        assert package_is_installed(self.prefix, "spiffy-test-app-2")
        assert isfile(self.exe_file(self.prefix, 'spiffy-test-app'))

    @patch.object(Context, 'prefix_specified')
    def test_b2(self, prefix_specified):
        prefix_specified.__get__ = Mock(return_value=False)

        run_command(Commands.INSTALL, self.prefix, "-c conda-test spiffy-test-app uses-spiffy-test-app")
        assert package_is_installed(self.preferred_env_prefix, "spiffy-test-app-2")
        assert package_is_installed(self.preferred_env_prefix, "uses-spiffy-test-app")
        assert isfile(self.exe_file(self.prefix, 'spiffy-test-app'))

        run_command(Commands.INSTALL, self.prefix, "-c conda-test needs-spiffy-test-app")
        assert not package_is_installed(self.preferred_env_prefix, "spiffy-test-app-2")
        assert not package_is_installed(self.preferred_env_prefix, "uses-spiffy-test-app-2")
        assert package_is_installed(self.prefix, "needs-spiffy-test-app")
        assert package_is_installed(self.prefix, "spiffy-test-app-2")
        assert package_is_installed(self.prefix, "uses-spiffy-test-app")

    @patch.object(Context, 'prefix_specified')
    def test_c2(self, prefix_specified):
        prefix_specified.__get__ = Mock(return_value=False)

        run_command(Commands.INSTALL, self.prefix, "-c conda-test needs-spiffy-test-app")
        assert package_is_installed(self.prefix, "spiffy-test-app-2")
        assert package_is_installed(self.prefix, "needs-spiffy-test-app")
        assert not package_is_installed(self.preferred_env_prefix, "spiffy-test-app-2")

        run_command(Commands.INSTALL, self.prefix, "-c conda-test spiffy-test-app=2")  # nothing to do
        assert package_is_installed(self.prefix, "spiffy-test-app-2")
        assert package_is_installed(self.prefix, "needs-spiffy-test-app")
        assert not package_is_installed(self.preferred_env_prefix, "spiffy-test-app-2")

    @patch.object(Context, 'prefix_specified')
    def test_d2(self, prefix_specified):
        prefix_specified.__get__ = Mock(return_value=False)

        run_command(Commands.INSTALL, self.prefix, "-c conda-test spiffy-test-app")
        assert package_is_installed(self.preferred_env_prefix, "spiffy-test-app-2")
        assert isfile(self.exe_file(self.prefix, 'spiffy-test-app'))
        assert isfile(self.exe_file(self.preferred_env_prefix, 'spiffy-test-app'))

        run_command(Commands.INSTALL, self.prefix, "-c conda-test needs-spiffy-test-app")
        assert not package_is_installed(self.preferred_env_prefix, "spiffy-test-app-2")
        assert package_is_installed(self.prefix, "spiffy-test-app-2")
        assert package_is_installed(self.prefix, "needs-spiffy-test-app")
        assert not isfile(self.exe_file(self.preferred_env_prefix, 'spiffy-test-app'))<|MERGE_RESOLUTION|>--- conflicted
+++ resolved
@@ -836,10 +836,6 @@
             assert package_is_installed(prefix, 'itsdangerous-0.23')
             assert package_is_installed(prefix, 'flask')
 
-<<<<<<< HEAD
-=======
-    @pytest.mark.xfail(datetime.now() < datetime(2017, 8, 1), reason="#5263", strict=True)
->>>>>>> dce9978e
     def test_update_deps_flag_present(self):
         with make_temp_env("python=2 itsdangerous=0.23") as prefix:
             assert package_is_installed(prefix, 'python-2')
