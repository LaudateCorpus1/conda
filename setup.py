# (c) 2012-2015 Continuum Analytics, Inc. / http://continuum.io
# All Rights Reserved
#
# conda is distributed under the terms of the BSD 3-clause license.
# Consult LICENSE.txt or http://opensource.org/licenses/BSD-3-Clause.
try:
    from setuptools import setup
except ImportError:
    from distutils.core import setup
import os
import sys

if not (sys.version_info[:2] == (2, 7) or sys.version_info[:2] >= (3, 3)):
    sys.exit("conda is only meant for Python 2.7 or 3.3 and up.  "
             "current version: %d.%d" % sys.version_info[:2])

if os.environ.get('CONDA_DEFAULT_ENV'):
    # Try to prevent accidentally installing conda into a non-root conda environment
    sys.exit("""
You appear to be in a non-root conda environment. Conda is only supported in
the root environment. Deactivate and try again.  If you believe this message
is in error, run CONDA_DEFAULT_ENV='' python setup.py.
""")

# When executing the setup.py, we need to be able to import ourselves, this
# means that we need to add the src directory to the sys.path.
here = os.path.abspath(os.path.dirname(__file__))
src_dir = os.path.join(here, "conda")
sys.path.insert(0, src_dir)
import auxlib  # a build-time dependency only
import conda  # NOQA


with open(os.path.join(here, "README.rst")) as f:
    long_description = f.read()


setup(
    name=conda.__name__,
    version=conda.__version__,
    author=conda.__author__,
    author_email=conda.__email__,
    url=conda.__url__,
    license=conda.__license__,
    description=conda.__summary__,
    long_description=long_description,
    classifiers=[
        "Development Status :: 5 - Production/Stable",
        "Intended Audience :: Developers",
        "Operating System :: OS Independent",
        "Programming Language :: Python :: 2",
        "Programming Language :: Python :: 2.7",
        "Programming Language :: Python :: 3",
        "Programming Language :: Python :: 3.4",
        "Programming Language :: Python :: 3.5",
    ],
<<<<<<< HEAD
    description="OS-agnostic, system-level binary package manager.",
    long_description=open('README.rst').read(),
    packages=find_packages(exclude=['tests', 'tests.*']),
    install_requires=['pycosat >=0.6.1', 'ruamel.yaml', 'requests'],
=======
    packages=[
        'conda',
        'conda.cli',
        'conda.progressbar'
    ],
    cmdclass={
        'build_py': auxlib.BuildPyCommand,
        'sdist': auxlib.SDistCommand,
    },
    install_requires=['pycosat >=0.6.1', 'pyyaml', 'requests'],
>>>>>>> 381d36cd
    entry_points={
        'console_scripts': [
            "conda = conda.cli.main:main"
        ],
    },
    zip_safe=False,
)<|MERGE_RESOLUTION|>--- conflicted
+++ resolved
@@ -54,12 +54,6 @@
         "Programming Language :: Python :: 3.4",
         "Programming Language :: Python :: 3.5",
     ],
-<<<<<<< HEAD
-    description="OS-agnostic, system-level binary package manager.",
-    long_description=open('README.rst').read(),
-    packages=find_packages(exclude=['tests', 'tests.*']),
-    install_requires=['pycosat >=0.6.1', 'ruamel.yaml', 'requests'],
-=======
     packages=[
         'conda',
         'conda.cli',
@@ -69,8 +63,7 @@
         'build_py': auxlib.BuildPyCommand,
         'sdist': auxlib.SDistCommand,
     },
-    install_requires=['pycosat >=0.6.1', 'pyyaml', 'requests'],
->>>>>>> 381d36cd
+    install_requires=['pycosat >=0.6.1', 'ruamel.yaml', 'requests'],
     entry_points={
         'console_scripts': [
             "conda = conda.cli.main:main"
