--- conflicted
+++ resolved
@@ -1,4 +1,3 @@
-<<<<<<< HEAD
 ## 4.3.0 (unreleased)
 
 ### Improvements
@@ -8,10 +7,7 @@
 * account for the Windows Python 2.7 os.environ unicode aversion (#3363)
 
 
-## 4.2.5 (2016-09-XX unreleased)
-=======
 ## 4.2.5 (2016-09-08)
->>>>>>> 2dd399d8
 
 ### Deprecations/Breaking Changes
 * partially revert #3041 giving conda config --add previous --prepend behavior (#3364 via #3370)
