<<<<<<< HEAD
## 4.3.2 (unreleased)

### Deprecations/Breaking Changes
* Further refine conda channels specification. To verify if the url of a channel
  represents a valid conda channel, we check that `noarch/repodata.json` and/or
  `noarch/repodata.json.bz2` exist, even if empty. (#3739)

### Improvements
* add new 'path_conflict' and 'clobber' configuration options (#4119)
* separate fetch/extract pass for explicit URLs (#4125)
* update conda homepage to conda.io (#4180)

### Bug Fixes
* fix pre/post unlink/link scripts (#4113)
* fix package version regex and bug in create_link (#4132)
* fix history tracking (#4143)
* fix index creation order (#4131)
* fix #4152 conda env export failure (#4175)
* fix #3779 channel UNC path encoding errors on windows (#4190)
* fix progress bar (#4191)

### Non-User-Facing Changes
* xfail anaconda token test if local token is found (#4124)
* fix open-ended test failures relating to python 3.6 release (#4145)
* extend timebomb for test_multi_channel_export (#4169)
* don't unlink dists that aren't in the index (#4130)


## 4.3.1 (2016-12-19)

### Improvements
* additional pre-transaction validation (#4090)
* export FileMode enum for conda-build (#4080)
* memoize disk permissions tests (#4091)
* local caching of repodata without remote server calls; new 'repodata_timeout_secs'
  configuration parameter (#4094)
* performance tuning (#4104)
* add additional fields to dist object serialization (#4102)

### Bug Fixes
* fix a noarch install bug on windows (#4071)
* fix a spec mismatch that resulted in python versions getting mixed during packaging (#4079)
* fix rollback linked record (#4092)
* fix #4097 keep split in PREFIX_PLACEHOLDER (#4100)


## 4.3.0 (2016-12-14)  Safety

### New Features
* **Unlink and Link Packages in a Single Transaction**: In the past, conda hasn't always been safe
  and defensive with its disk-mutating actions. It has gleefully clobbered existing files, and
  mid-operation failures leave environments completely broken. In some of the most severe examples,
  conda can appear to "uninstall itself." With this release, the unlinking and linking of packages
  for an executed command is done in a single transaction. If a failure occurs for any reason
  while conda is mutating files on disk, the environment will be returned its previous state.
  While we've implemented some pre-transaction checks (verifying package integrity for example),
  it's impossible to anticipate every failure mechanism. In some circumstances, OS file
  permissions cannot be fully known until an operation is attempted and fails. And conda itself
  is not without bugs. Moving forward, unforeseeable failures won't be catastrophic. (#3833, #4030)

* **Progressive Fetch and Extract Transactions**: Like package unlinking and linking, the
  download and extract phases of package handling have also been given transaction-like behavior.
  The distinction is the rollback on error is limited to a single package. Rather than rolling back
  the download and extract operation for all packages, the single-package rollback prevents the
  need for having to re-download every package if an error is encountered. (#4021, #4030)

* **Generic- and Python-Type Noarch/Universal Packages**: Along with conda-build 2.1.0, a
  noarch/universal type for python packages is officially supported. These are much like universal
  python wheels. Files in a python noarch package are linked into a prefix just like any other
  conda package, with the following additional features
  1. conda maps the `site-packages` directory to the correct location for the python version
     in the environment,
  2. conda maps the python-scripts directory to either $PREFIX/bin or $PREFIX/Scripts depending
     on platform,
  3. conda creates the python entry points specified in the conda-build recipe, and
  4. conda compiles pyc files at install time when prefix write permissions are guaranteed.

  Python noarch packages must be "fully universal."  They cannot have OS- or
  python version-specific dependencies.  They cannot have OS- or python version-specific "scripts"
  files. If these features are needed, traditional conda packages must be used. (#3712)

* **Multi-User Package Caches**: While the on-disk package cache structure has been preserved,
  the core logic implementing package cache handling has had a complete overhaul.  Writable and
  read-only package caches are fully supported. (#4021)

* **Python API Module**: An oft requested feature is the ability to use conda as a python library,
  obviating the need to "shell out" to another python process. Conda 4.3 includes a
  `conda.cli.python_api` module that facilitates this use case. While we maintain the user-facing
  command-line interface, conda commands can be executed in-process. There is also a
  `conda.exports` module to facilitate longer-term usage of conda as a library across conda
  conda releases.  However, conda's python code *is* considered internal and private, subject
  to change at any time across releases. At the moment, conda will not install itself into
  environments other than its original install environment. (#4028)

* **Remove All Locks**:  Locking has never been fully effective in conda, and it often created a
  false sense of security. In this release, multi-user package cache support has been
  implemented for improved safety by hard-linking packages in read-only caches to the user's
  primary user package cache. Still, users are cautioned that undefined behavior can result when
  conda is running in multiple process and operating on the same package caches and/or
  environments. (#3862)

### Deprecations/Breaking Changes
* Conda will refuse to clobber existing files that are not within the unlink instructions of
  the transaction. At the risk of being user-hostile, it's a step forward for conda. We do
  anticipate some growing pains. For example, conda will not clobber packages that have been
  installed with pip (or any other package manager). In other instances, conda packages that
  contain overlapping file paths but are from different package families will not install at
  the same time. The `--force` command line flag is the escape hatch. Using `--force` will
  let your operation proceed, but also makes clear that you want conda to do something it
  considers unsafe.
* Conda signed packages have been removed in 4.3. Vulnerabilities existed. An illusion of security
  is worse than not having the feature at all.  We will be incorporating The Update Framework
  into conda in a future feature release. (#4064)
* Conda 4.4 will drop support for older versions of conda-build.

### Improvements
* create a new "trace" log level enabled by `-v -v -v` or `-vvv` (#3833)
* allow conda to be installed with pip, but only when used as a library/dependecy (#4028)
* the 'r' channel is now part of defaults (#3677)
* private environment support for conda (#3988)
* support v1 info/paths.json file (#3927, #3943)
* support v1 info/package_metadata.json (#4030)
* improved solver hint detection, simplified filtering (#3597)
* cache VersionOrder objects to improve performance (#3596)
* fix documentation and typos (#3526, #3572, #3627)
* add multikey configuration validation (#3432)
* some Fish autocompletions (#2519)
* reduce priority for packages removed from the index (#3703)
* add user-agent, uid, gid to conda info (#3671)
* add conda.exports module (#3429)
* make http timeouts configurable (#3832)
* add a pkgs_dirs config parameter (#3691)
* add an 'always_softlink' option (#3870, #3876)
* pre-checks for diskspace, etc for fetch and extract #(4007)
* address #3879 don't print activate message when quiet config is enabled (#3886)
* add zos-z subdir (#4060)
* add elapsed time to HTTP errors (#3942)

### Bug Fixes
* account for the Windows Python 2.7 os.environ unicode aversion (#3363)
* fix link field in record object (#3424)
* anaconda api token bug fix; additional tests (#3673)
* fix #3667 unicode literals and unicode decode (#3682)
* add conda-env entrypoint (#3743)
* fix #3807 json dump on conda config --show --json (#3811)
* fix #3801 location of temporary hard links of index.json (#3813)
* fix invalid yml example (#3849)
* add arm platforms back to subdirs (#3852)
* fix #3771 better error message for assertion errors (#3802)
* fix #3999 spaces in shebang replacement (#4008)
* config --show-sources shouldn't show force by default (#3891)
* fix #3881 don't install conda-env in clones of root (#3899)
* conda-build dist compatibility (#3909)

### Non-User-Facing Changes
* remove unnecessary eval (#3428)
* remove dead install_tar function (#3641)
* apply PEP-8 to conda-env (#3653)
* refactor dist into an object (#3616)
* vendor appdirs; remove conda's dependency on anaconda-client import (#3675)
* revert boto patch from #2380 (#3676)
* move and update ROOT_NO_RM (#3697)
* integration tests for conda clean (#3695, #3699)
* disable coverage on s3 and ftp requests adapaters (#3696, #3701)
* github repo hygiene (#3705, #3706)
* major install refactor (#3712)
* remove test timebombs (#4012)
* LinkType refactor (#3882)
* move CrossPlatformStLink and make available as export (#3887)
* make Record immutable (#3965)
* project housekeeping (#3994, #4065)
* context-dependent setup.py files (#4057)


## 4.2.14 (unreleased)

### Bug Fixes
* fix location of temporary hard links of index.json (#3975)
* fix potential errors in multi-channel export and offline clone (#3995)
=======
## 4.2.14 (2017-01-05)
>>>>>>> a150267f

### Improvements
* use install.rm_rf for TemporaryDirectory cleanup (#3425)
* improve handling of local dependency information (#2107)
* add default channels to exports for Windows and Unix (#4103)
* make subdir configurable (#4178)

### Bug Fixes
* fix conda/install.py single-file behavior (#3854)
* fix the api->conda substitution (#3456)
* fix silent directory removal (#3730)
* fix location of temporary hard links of index.json (#3975)
* fix potential errors in multi-channel export and offline clone (#3995)
* fix auxlib/packaging, git hashes are not limited to 7 characters (#4189)

### Non-User-Facing Changes
* fix open-ended test failures relating to python 3.6 release (#4166)


## 4.2.13 (2016-11-22)

### Deprecations/Breaking Changes
* show warning message for pre-link scripts (#3727)
* error and exit for install of packages that require conda minimum version 4.3 (#3726)

### Improvements
* double/extend http timeouts (#3831)
* let descriptive http errors cover more http exceptions (#3834)
* backport some conda-build configuration (#3875)

### Bug Fixes
* fix conda/install.py single-file behavior (#3854)
* fix the api->conda substitution (#3456)
* fix silent directory removal (#3730)
* fix #3910 null check for is_url (#3931)

### Non-User-Facing Changes
* flake8 E116, E121, & E123 enabled (#3883)


## 4.2.12 (2016-11-02)

### Bug Fixes

* fix #3732, #3471, #3744 CONDA_BLD_PATH (#3747)
* fix #3717 allow no-name channels (#3748)
* fix #3738 move conda-env to ruamel_yaml (#3740)
* fix conda-env entry point (#3745 via #3743)
* fix again #3664 trash emptying (#3746)


## 4.2.11 (2016-10-23)

### Improvements
* only try once for windows trash removal (#3698)

### Bug Fixes
* fix anaconda api token bug (#3674)
* fix #3646 FileMode enum comparison (#3683)
* fix #3517 conda install --mkdir (#3684)
* fix #3560 hack anaconda token coverup on conda info (#3686)
* fix #3469 alias envs_path to envs_dirs (#3685)


## 4.2.10 (2016-10-18)

### Improvements
* add json output for `conda info -s` (#3588)
* ignore certain binary prefixes on windows (#3539)
* allow conda config files to have .yaml extensions or 'condarc' anywhere in filename (#3633)

### Bug Fixes
* fix conda-build's handle_proxy_407 import (#3666)
* fix #3442, #3459, #3481, #3531, #3548 multiple networking and auth issues (#3550)
* add back linux-ppc64le subdir support (#3584)
* fix #3600 ensure links are removed when unlinking (#3625)
* fix #3602 search channels by platform (#3629)
* fix duplicated packages when updating environment (#3563)
* fix #3590 exception when parsing invalid yaml (#3593 via #3634)
* fix #3655 a string decoding error (#3656)

### Non-User-Facing Changes
* backport conda.exports module to 4.2.x (#3654)
* travis-ci OSX fix (#3615 via #3657)


## 4.2.9 (2016-09-27)

### Bug Fixes
* fix #3536 conda-env messaging to stdout with --json flag (#3537)
* fix #3525 writing to sys.stdout with --json flag for post-link scripts (#3538)
* fix #3492 make NULL falsey with python 3 (#3524)


## 4.2.8 (2016-09-26)

### Improvements
* add "error" key back to json error output (#3523)

### Bug Fixes
* fix #3453 conda fails with create_default_packages (#3454)
* fix #3455 --dry-run fails (#3457)
* dial down error messages for rm_rf (#3522)
* fix #3467 AttributeError encountered for map config parameter validation (#3521)


## 4.2.7 (2016-09-16)

### Deprecations/Breaking Changes
* revert to 4.1.x behavior of `conda list --export` (#3450, #3451)

### Bug Fixes
* don't add binstar token if it's given in the channel spec (#3427, #3440, #3444)
* fix #3433 failure to remove broken symlinks (#3436)

### Non-User-Facing Changes
* use install.rm_rf for TemporaryDirectory cleanup (#3425)


## 4.2.6 (2016-09-14)

### Improvements
* add support for client TLS certificates (#3419)
* address #3267 allow migration of channel_alias (#3410)
* conda-env version matches conda version (#3422)

### Bug Fixes
* fix #3409 unsatisfiable dependecy error message (#3412)
* fix #3408 quiet rm_rf (#3413)
* fix #3407 padding error messaging (#3416)
* account for the Windows Python 2.7 os.environ unicode aversion (#3363 via #3420)


## 4.2.5 (2016-09-08)

### Deprecations/Breaking Changes
* partially revert #3041 giving conda config --add previous --prepend behavior (#3364 via #3370)
* partially revert #2760 adding back conda package command (#3398)

### Improvements
* order output of conda config --show; make --json friendly (#3384 via #3386)
* clean the pid based lock on exception (#3325)
* improve file removal on all platforms (#3280 via #3396)

### Bug Fixes
* fix #3332 allow download urls with :: in them (#3335)
* fix always_yes and not-set argparse args overriding other sources (#3374)
* fix ftp fetch timeout (#3392)
* fix #3307 add try/except block for touch lock (#3326)
* fix CONDA_CHANNELS environment variable splitting (#3390)
* fix #3378 CONDA_FORCE_32BIT environment variable (#3391)
* make conda info channel urls actually give urls (#3397)
* fix cio_test compatibility (#3395 via #3400)


## 4.1.12 (2016-09-08)

### Bug Fixes
* fix #2837 "File exists" in symlinked path with parallel activations (#3210)
* fix prune option when installing packages (#3354)
* change check for placeholder to be more friendly to long PATH (#3349)


## 4.2.4 (2016-08-18)

### Bug Fixes
* fix #3277 conda list package order (#3278)
* fix channel priority issue with duplicated channels (#3283)
* fix local channel channels; add full conda-build unit tests (#3281)
* fix conda install with no package specified (#3284)
* fix #3253 exporting and importing conda environments (#3286)
* fix priority messaging on conda config --get (#3304)
* fix conda list --export; additional integration tests (#3291)
* fix conda update --all idempotence; add integration tests for channel priority (#3306)

### Non-User-Facing Changes
* additional conda-env integration tests (#3288)


## 4.2.3 (2016-08-11)

### Improvements
* added zsh and zsh.exe to Windows shells (#3257)

### Bug Fixes
* allow conda to downgrade itself (#3273)
* fix breaking changes to conda-build from 4.2.2 (#3265)
* fix empty environment issues with conda and conda-env (#3269)

### Non-User-Facing Changes
* add integration tests for conda-env (#3270)
* add more conda-build smoke tests (#3274)


## 4.2.2 (2016-08-09)

### Improvements
* enable binary prefix replacement on windows (#3262)
* add `--verbose` command line flag (#3237)
* improve logging and exception detail (#3237, #3252)
* do not remove empty environment without asking; raise an error when a named environment
  can't be found (#3222)

### Bug Fixes
* fix #3226 user condarc not available on Windows (#3228)
* fix some bugs in conda config --show* (#3212)
* fix conda-build local channel bug (#3202)
* remove subprocess exiting message (#3245)
* fix comment parsing and channels in conda-env environment.yml (#3258, #3259)
* fix context error with conda-env (#3232)
* fix #3182 conda install silently skipping failed linking (#3184)


## 4.2.1 (2016-08-01)

### Improvements
* improve an error message that can happen during conda install --revision (#3181)
* use clean sys.exit with user choice 'No' (#3196)

### Bug Fixes
* critical fix for 4.2.0 error when no git is on PATH (#3193)
* revert #3171 lock cleaning on exit pending further refinement
* patches for conda-build compatibility with 4.2 (#3187)
* fix a bug in --show-sources output that ignored aliased parameter names (#3189)

### Non-User-Facing Changes
* move scripts in bin to shell directory (#3186)


## 4.2.0 (2016-07-28)  Configuration

### New Features
* **New Configuration Engine**: Configuration and "operating context" are the foundation of
  conda's functionality. Conda now has the ability to pull configuration information from a
  multitude of on-disk locations, including `.d` directories and a `.condarc` file *within*
  a conda environment), along with full `CONDA_` environment variable support. Helpful
  validation errors are given for improperly-specified configuration. Full documentation
  updates pending. (#2537, #3160, #3178)
* **New Exception Handling Engine**: Previous releases followed a pattern of premature exiting
  (with hard calls to `sys.exit()` when exceptional circumstances were encountered. This
  release replaces over 100 `sys.exit` calls with python exceptions.  For conda developers,
  this will result in tests that are easier to write.  For developers using conda, this is a
  first step on a long path toward conda being directly importable.  For conda users, this will
  eventually result in more helpful and descriptive errors messages.
  (#2899, #2993, #3016, #3152, #3045)
* **Empty Environments**: Conda can now create "empty" environments when no initial packages
  are specified, alleviating a common source of confusion. (#3072, #3174)
* **Conda in Private Env**: Conda can now be configured to live within its own private
  environment.  While it's not yet default behavior, this represents a first step toward
  separating the `root` environment into a "conda private" environment and a "user default"
  environment. (#3068)
* **Regex Version Specification**: Regular expressions are now valid version specifiers.
  For example, `^1\.[5-8]\.1$|2.2`. (#2933)

### Deprecations/Breaking Changes
* remove conda init (#2759)
* remove conda package and conda bundle (#2760)
* deprecate conda-env repo; pull into conda proper (#2950, #2952, #2954, #3157, #3163, #3170)
* force use of ruamel_yaml (#2762)
* implement conda config --prepend; change behavior of --add to --append (#3041)
* exit on link error instead of logging it (#2639)

### Improvements
* improve locking (#2962, #2989, #3048, #3075)
* clean up requests usage for fetching packages (#2755)
* remove excess output from conda --help (#2872)
* remove os.remove in update_prefix (#3006)
* better error behavior if conda is spec'd for a non-root environment (#2956)
* scale back try_write function on unix (#3076)

### Bug Fixes
* remove psutil requirement, fixes annoying error message (#3135, #3183)
* fix #3124 add threading lock to memoize (#3134)
* fix a failure with multi-threaded repodata downloads (#3078)
* fix windows file url (#3139)
* address #2800, error with environment.yml and non-default channels (#3164)

### Non-User-Facing Changes
* project structure enhancement (#2929, #3132, #3133, #3136)
* clean up channel handling with new channel model (#3130, #3151)
* add Anaconda Cloud / Binstar auth handler (#3142)
* remove dead code (#2761, #2969)
* code refactoring and additional tests (#3052, #3020)
* remove auxlib from project root (#2931)
* vendor auxlib 0.0.40 (#2932, #2943, #3131)
* vendor toolz 0.8.0 (#2994)
* move progressbar to vendor directory (#2951)
* fix conda.recipe for new quirks with conda-build (#2959)
* move captured function to common module (#3083)
* rename CHANGELOG to md (#3087)


## 4.1.13 (unreleased)

* improve handling of local dependency information, #2107
* show warning message for pre-link scripts, #3727
* error and exit for install of packages that require conda minimum version 4.3, #3726
* fix conda/install.py single-file behavior, #3854
* fix open-ended test failures relating to python 3.6 release (#4167)


## 4.1.12 (2016-09-08)
* fix #2837 "File exists" in symlinked path with parallel activations, #3210
* fix prune option when installing packages, #3354
* change check for placeholder to be more friendly to long PATH, #3349

## 4.1.11 (2016-07-26)

* fix PS1 backup in activate script, #3135 via #3155
* correct resolution for 'handle failures in binstar_client more generally', #3156


## 4.1.10 (2016-07-25)

* ignore symlink failure because of read-only file system, #3055
* backport shortcut tests, #3064
* fix #2979 redefinition of $SHELL variable, #3081
* fix #3060 --clone root --copy exception, #3080


## 4.1.9 (2016-07-20)

* fix #3104, add global BINSTAR_TOKEN_PAT
* handle failures in binstar_client more generally


## 4.1.8 (2016-07-12)

* fix #3004 UNAUTHORIZED for url (null binstar token), #3008
* fix overwrite existing redirect shortcuts when symlinking envs, #3025
* partially revert no default shortcuts, #3032, #3047


## 4.0.11 2016-07-09

* allow auto_update_conda from sysrc, #3015 via #3021


## 4.1.7 (2016-07-07)

* add msys2 channel to defaults on Windows, #2999
* fix #2939 channel_alias issues; improve offline enforcement, #2964
* fix #2970, #2974 improve handling of file:// URLs inside channel, #2976


## 4.1.6 (2016-07-01)

* slow down exp backoff from 1 ms to 100 ms factor, #2944
* set max time on exp_backoff to ~6.5 sec,#2955
* fix #2914 add/subtract from PATH; kill folder output text, #2917
* normalize use of get_index behavior across clone/explicit, #2937
* wrap root prefix check with normcase, #2938


## 4.1.5 (2016-06-29)

* more conservative auto updates of conda #2900
* fix some permissions errors with more aggressive use of move_path_to_trash, #2882
* fix #2891 error if allow_other_channels setting is used, #2896
* fix #2886, #2907 installing a tarball directly from the package cache, #2908
* fix #2681, #2778 reverting #2320 lock behavior changes, #2915


## 4.0.10 (2016-06-29)

* fix #2846 revert the use of UNC paths; shorten trash filenames, #2859 via #2878
* fix some permissions errors with more aggressive use of move_path_to_trash, #2882 via #2894


## 4.1.4 (2016-06-27)

* fix #2846 revert the use of UNC paths; shorten trash filenames, #2859
* fix exp backoff on Windows, #2860
* fix #2845 URL for local file repos, #2862
* fix #2764 restore full path var on win; create to CONDA_PREFIX env var, #2848
* fix #2754 improve listing pip installed packages, #2873
* change root prefix detection to avoid clobbering root activate scripts, #2880
* address #2841 add lowest and highest priority indication to channel config output, #2875
* add SYMLINK_CONDA to planned instructions, #2861
* use CONDA_PREFIX, not CONDA_DEFAULT_ENV for activate.d, #2856
* call scripts with redirect on win; more error checking to activate, #2852


## 4.1.3 (2016-06-23)

* ensure conda-env auto update, along with conda, #2772
* make yaml booleans behave how everyone expects them to, #2784
* use accept-encoding for repodata; prefer repodata.json to repodata.json.bz2, #2821
* additional integration and regression tests, #2757, #2774, #2787
* add offline mode to printed info; use offline flag when grabbing channels, #2813
* show conda-env version in conda info, #2819
* adjust channel priority superseded list, #2820
* support epoch ! characters in command line specs, #2832
* accept old default names and new ones when canonicalizing channel URLs #2839
* push PATH, PS1 manipulation into shell scripts, #2796
* fix #2765 broken source activate without arguments, #2806
* fix standalone execution of install.py, #2756
* fix #2810 activating conda environment broken with git bash on Windows, #2795
* fix #2805, #2781 handle both file-based channels and explicit file-based URLs, #2812
* fix #2746 conda create --clone of root, #2838
* fix #2668, #2699 shell recursion with activate #2831


## 4.1.2 (2016-06-17)

* improve messaging for "downgrades" due to channel priority, #2718
* support conda config channel append/prepend, handle duplicates, #2730
* remove --shortcuts option to internal CLI code, #2723
* fix an issue concerning space characters in paths in activate.bat, #2740
* fix #2732 restore yes/no/on/off for booleans on the command line, #2734
* fix #2642 tarball install on Windows, #2729
* fix #2687, #2697 WindowsError when creating environments on Windows, #2717
* fix #2710 link instruction in conda create causes TypeError, #2715
* revert #2514, #2695, disabling of .netrc files, #2736
* revert #2281 printing progress bar to terminal, #2707


## 4.1.1 (2016-06-16)

* add auto_update_conda config parameter, #2686
* fix #2669 conda config --add channels can leave out defaults, #2670
* fix #2703 ignore activate symlink error if links already exist, #2705
* fix #2693 install duplicate packages with older version of Anaconda, #2701
* fix #2677 respect HTTP_PROXY, #2695
* fix #2680 broken fish integration, #2685, #2694
* fix an issue with conda never exiting, #2689
* fix #2688 explicit file installs, #2708
* fix #2700 conda list UnicodeDecodeError, #2706


## 4.0.9 (2016-06-15)

* add auto_update_conda config parameter, #2686


## 4.1.0 (2016-06-14)  Channel Priority

* clean up activate and deactivate scripts, moving back to conda repo, #1727,
  #2265, #2291, #2473, #2501, #2484
* replace pyyaml with ruamel_yaml, #2283, #2321
* better handling of channel collisions, #2323, #2369 #2402, #2428
* improve listing of pip packages with conda list, #2275
* re-license progressbar under BSD 3-clause, #2334
* reduce the amount of extraneous info in hints, #2261
* add --shortcuts option to install shortcuts on windows, #2623
* skip binary replacement on windows, #2630
* don't show channel urls by default in conda list, #2282
* package resolution and solver tweaks, #2443, #2475, #2480
* improved version & build matching, #2442, #2488
* print progress to the terminal rather than stdout, #2281
* verify version specs given on command line are valid, #2246
* fix for try_write function in case of odd permissions, #2301
* fix a conda search --spec error, #2343
* update User-Agent for conda connections, #2347
* remove some dead code paths, #2338, #2374
* fixes a thread safety issue with http requests, #2377, #2383
* manage BeeGFS hard-links non-POSIX configuration, #2355
* prevent version downgrades during removes, #2394
* fix conda info --json, #2445
* truncate shebangs over 127 characters using /usr/bin/env, #2479
* extract packages to a temporary directory then rename, #2425, #2483
* fix help in install, #2460
* fix re-install bug when sha1 differs, #2507
* fix a bug with file deletion, #2499
* disable .netrc files, #2514
* dont fetch index on remove --all, #2553
* allow track_features to be a string *or* a list in .condarc, #2541
* fix #2415 infinite recursion in invalid_chains, #2566
* allow channel_alias to be different than binstar, #2564


## 4.0.8 (2016-06-03)

* fix a potential problem with moving files to trash, #2587


## 4.0.7 (2016-05-26)

* workaround for boto bug, #2380


## 4.0.6 (2016-05-11)

* log "custom" versions as updates rather than downgrades, #2290
* fixes a TypeError exception that can occur on install/update, #2331
* fixes an error on Windows removing files with long path names, #2452


## 4.0.5 (2016-03-16)

* improved help documentation for install, update, and remove, #2262
* fixes #2229 and #2250 related to conda update errors on Windows, #2251
* fixes #2258 conda list for pip packages on Windows, #2264


## 4.0.4 (2016-03-10)

* revert #2217 closing request sessions, #2233


## 4.0.3 (2016-03-10)

* adds a `conda clean --all` feature, #2211
* solver performance improvements, #2209
* fixes conda list for pip packages on windows, #2216
* quiets some logging for package downloads under python 3, #2217
* more urls for `conda list --explicit`, #1855
* prefer more "latest builds" for more packages, #2227
* fixes a bug with dependecy resolution and features, #2226


## 4.0.2 (2016-03-08)

* fixes track_features in ~/.condarc being a list, see also #2203
* fixes incorrect path in lock file error #2195
* fixes issues with cloning environments, #2193, #2194
* fixes a strange interaction between features and versions, #2206
* fixes a bug in low-level SAT clause generation creating a
  preference for older versions, #2199


## 4.0.1 (2016-03-07)

* fixes an install issue caused by md5 checksum mismatches, #2183
* remove auxlib build dependency, #2188


## 4.0.0 (2016-03-04)  Solver

* The solver has been retooled significantly. Performance
  should be improved in most circumstances, and a number of issues
  involving feature conflicts should be resolved.
* `conda update <package>` now handles depedencies properly
  according to the setting of the "update_deps" configuration:
      --update-deps: conda will also update any dependencies as needed
                     to install the latest verison of the requrested
                     packages.  The minimal set of changes required to
                     achieve this is sought.
      --no-update-deps: conda will update the packages *only* to the
                     extent that no updates to the dependencies are
                     required
  The previous behavior, which would update the packages without regard to
  their dependencies, could result in a broken configuration, and has been
  removed.
* Conda finally has an official logo.
* Fix `conda clean --packages` on Windows, #1944
* Conda sub-commands now support dashes in names, #1840


3.19.4 (unreleased):
--------------------
  * improve handling of local dependency information, #2107
  * use install.rm_rf for TemporaryDirectory cleanup, #3425
  * fix the api->conda substitution, #3456
  * error and exit for install of packages that require conda minimum version 4.3, #3726
  * show warning message for pre-link scripts, #3727
  * fix silent directory removal, #3730
  * fix conda/install.py single-file behavior, #3854


2016-02-19   3.19.3:
--------------------
  * fix critical issue, see #2106


2016-02-19   3.19.2:
--------------------
  * add basic activate/deactivate, conda activate/deactivate/ls for fish,
    see #545
  * remove error when CONDA_FORCE_32BIT is set on 32-bit systems, #1985
  * suppress help text for --unknown option, #2051
  * fix issue with conda create --clone post-link scripts, #2007
  * fix a permissions issue on windows, #2083


2016-02-01   3.19.1:
--------------------
  * resolve.py: properly escape periods in version numbers, #1926
  * support for pinning Lua by default, #1934
  * remove hard-coded test URLs, a module cio_test is now expected when
    CIO_TEST is set


2015-12-17   3.19.0:
--------------------
  * OpenBSD 5.x support, #1891
  * improve install CLI to make Miniconda -f work, #1905


2015-12-10   3.18.9:
--------------------
  * allow chaning default_channels (only applies to "system" condarc), from
    from CLI, #1886
  * improve default for --show-channel-urls in conda list, #1900


2015-12-03   3.18.8:
--------------------
  * always attempt to delete files in rm_rf, #1864


2015-12-02   3.18.7:
--------------------
  * simplify call to menuinst.install()
  * add menuinst as dependency on Windows
  * add ROOT_PREFIX to post-link (and pre_unlink) environment


2015-11-19   3.18.6:
--------------------
  * improve conda clean when user lacks permissions, #1807
  * make show_channel_urls default to True, #1771
  * cleaner write tests, #1735
  * fix documentation, #1709
  * improve conda clean when directories don't exist, #1808


2015-11-11   3.18.5:
--------------------
  * fix bad menuinst exception handling, #1798
  * add workaround for unresolved dependencies on Windows


2015-11-09   3.18.4:
--------------------
  * allow explicit file to contain MD5 hashsums
  * add --md5 option to "conda list --explicit"
  * stop infinite recursion during certain resolve operations, #1749
  * add dependencies even if strictness == 3, #1766


2015-10-15   3.18.3:
--------------------
  * added a pruning step for more efficient solves, #1702
  * disallow conda-env to be installed into non-root environment
  * improve error output for bad command input, #1706
  * pass env name and setup cmd to menuinst, #1699


2015-10-12   3.18.2:
--------------------
  * add "conda list --explicit" which contains the URLs of all conda packages
    to be installed, and can used with the install/create --file option, #1688
  * fix a potential issue in conda clean
  * avoid issues with LookupErrors when updating Python in the root
    environment on Windows
  * don't fetch the index from the network with conda remove
  * when installing conda packages directly, "conda install <pkg>.tar.bz2",
    unlink any installed package with that name (not just the installed one)
  * allow menu items to be installed in non-root env, #1692


2015-09-28   3.18.1:
--------------------
  * fix: removed reference to win_ignore_root in plan module


2015-09-28   3.18.0:
--------------------
  * allow Python to be updated in root environment on Windows, #1657
  * add defaults to specs after getting pinned specs (allows to pin a
    different version of Python than what is installed)
  * show what older versions are in the solutions in the resolve debug log
  * fix some issues with Python 3.5
  * respect --no-deps when installing from .tar or .tar.bz2
  * avoid infinite recursion with NoPackagesFound and conda update --all --file
  * fix conda update --file
  * toposort: Added special case to remove 'pip' dependency from 'python'
  * show dotlog messages during hint generation with --debug
  * disable the max_only heuristic during hint generation
  * new version comparison algorithm, which consistently compares any version
    string, and better handles version strings using things like alpha, beta,
    rc, post, and dev. This should remove any inconsistent version comparison
    that would lead to conda installing an incorrect version.
  * use the trash in rm_rf, meaning more things will get the benefit of the
    trash system on Windows
  * add the ability to pass the --file argument multiple times
  * add conda upgrade alias for conda update
  * add update_dependencies condarc option and --update-deps/--no-update-deps
    command line flags
  * allow specs with conda update --all
  * add --show-channel-urls and --no-show-channel-urls command line options
  * add always_copy condarc option
  * conda clean properly handles multiple envs directories. This breaks
    backwards compatibility with some of the --json output. Some of the old
    --json keys are kept for backwards compatibility.


2015-09-11   3.17.0:
--------------------
  * add windows_forward_slashes option to walk_prefix(), see #1513
  * add ability to set CONDA_FORCE_32BIT environment variable, it should
    should only be used when running conda-build, #1555
  * add config option to makes the python dependency on pip optional, #1577
  * fix an UnboundLocalError
  * print note about pinned specs in no packages found error
  * allow wildcards in AND-connected version specs
  * print pinned specs to the debug log
  * fix conda create --clone with create_default_packages
  * give a better error when a proxy isn't found for a given scheme
  * enable running 'conda run' in offline mode
  * fix issue where hardlinked cache contents were being overwritten
  * correctly skip packages whose dependencies can't be found with conda
    update --all
  * use clearer terminology in -m help text.
  * use splitlines to break up multiple lines throughout the codebase
  * fix AttributeError with SSLError


2015-08-10   3.16.0:
--------------------
  * rename binstar -> anaconda, see #1458
  * fix --use-local when the conda-bld directory doesn't exist
  * fixed --offline option when using "conda create --clone", see #1487
  * don't mask recursion depth errors
  * add conda search --reverse-dependency
  * check whether hardlinking is available before linking when
    using "python install.py --link" directly, see #1490
  * don't exit nonzero when installing a package with no dependencies
  * check which features are installed in an environment via track_features,
    not features
  * set the verify flag directly on CondaSession (fixes conda skeleton not
    respecting the ssl_verify option)


2015-07-23   3.15.1:
--------------------
  * fix conda with older versions of argcomplete
  * restore the --force-pscheck option as a no-op for backwards
    compatibility


2015-07-22   3.15.0:
--------------------
  * sort the output of conda info package correctly
  * enable tab completion of conda command extensions using
    argcomplete. Command extensions that import conda should use
    conda.cli.conda_argparse.ArgumentParser instead of
    argparse.ArgumentParser. Otherwise, they should enable argcomplete
    completion manually.
  * allow psutil and pycosat to be updated in the root environment on Windows
  * remove all mentions of pscheck. The --force-pscheck flag has been removed.
  * added support for S3 channels
  * fix color issues from pip in conda list on Windows
  * add support for other machine types on Linux, in particular ppc64le
  * add non_x86_linux_machines set to config module
  * allow ssl_verify to accept strings in addition to boolean values in condarc
  * enable --set to work with both boolean and string values


2015-06-29   3.14.1:
--------------------
  * make use of Crypto.Signature.PKCS1_PSS module, see #1388
  * note when features are being used in the unsatisfiable hint


2015-06-16   3.14.0:
--------------------
  * add ability to verify signed packages, see #1343 (and conda-build #430)
  * fix issue when trying to add 'pip' dependency to old python packages
  * provide option "conda info --unsafe-channels" for getting unobscured
    channel list, #1374


2015-06-04   3.13.0:
--------------------
  * avoid the Windows file lock by moving files to a trash directory, #1133
  * handle env dirs not existing in the Environments completer
  * rename binstar.org -> anaconda.org, see #1348
  * speed up 'source activate' by ~40%


2015-05-05   3.12.0:
--------------------
  * correctly allow conda to update itself
  * print which file leads to the "unable to remove file" error on Windows
  * add support for the no_proxy environment variable, #1171
  * add a much faster hint generation for unsatisfiable packages, which is now
    always enabled (previously it would not run if there were more than ten
    specs). The new hint only gives one set of conflicting packages, rather
    than all sets, so multiple passes may be necessary to fix such issues
  * conda extensions that import conda should use
    conda.cli.conda_argparser.ArgumentParser instead of
    argparse.ArgumentParser to conform to the conda help guidelines (e.g., all
    help messages should be capitalized with periods, and the options should
    be preceded by "Options:" for the sake of help2man).
  * add confirmation dialog to conda remove. Fixes conda remove --dry-run.


2015-04-22   3.11.0:
--------------------
  * fix issue where forced update on Windows could cause a package to break
  * remove detection of running processes that might conflict
  * deprecate --force-pscheck (now a no-op argument)
  * make conda search --outdated --names-only work, fixes #1252
  * handle the history file not having read or write permissions better
  * make multiple package resolutions warning easier to read
  * add --full-name to conda list
  * improvements to command help


2015-04-06   3.10.1:
--------------------
  * fix logic in @memoized for unhashable args
  * restored json cache of repodata, see #1249
  * hide binstar tokens in conda info --json
  * handle CIO_TEST='2 '
  * always find the solution with minimal number of packages, even if there
    are many solutions
  * allow comments at the end of the line in requirement files
  * don't update the progressbar until after the item is finished running
  * add conda/<version> to HTTP header User-Agent string


2015-03-12   3.10.0:
--------------------
  * change default repo urls to be https
  * add --offline to conda search
  * add --names-only and --full-name to conda search
  * add tab completion for packages to conda search


2015-02-24   3.9.1:
-------------------
  * pscheck: check for processes in the current environment, see #1157
  * don't write to the history file if nothing has changed, see #1148
  * conda update --all installs packages without version restrictions (except
    for Python), see #1138
  * conda update --all ignores the anaconda metapackage, see #1138
  * use forward slashes for file urls on Windows
  * don't symlink conda in the root environment from activate
  * use the correct package name in the progress bar info
  * use json progress bars for unsatisfiable dependencies hints
  * don't let requests decode gz files when downloaded


2015-02-16   3.9.0:
-------------------
  * remove (de)activation scripts from conda, those are now in conda-env
  * pip is now always added as a Python dependency
  * allow conda to be installed into environments which start with _
  * add argcomplete tab completion for environments with the -n flag, and for
    package names with install, update, create, and remove


2015-02-03   3.8.4:
-------------------
  * copy (de)activate scripts from conda-env
  * Add noarch (sub) directory support


2015-01-28   3.8.3:
-------------------
  * simplified how ROOT_PREFIX is obtained in (de)activate


2015-01-27   3.8.2:
-------------------
  * add conda clean --source-cache to clean the conda build source caches
  * add missing quotes in (de)activate.bat, fixes problem in Windows when
    conda is installed into a directory with spaces
  * fix conda install --copy


2015-01-23   3.8.1:
-------------------
  * add missing utf-8 decoding, fixes Python 3 bug when icondata to json file


2015-01-22   3.8.0:
-------------------
  * move active script into conda-env, which is now a new dependency
  * load the channel urls in the correct order when using concurrent.futures
  * add optional 'icondata' key to json files in conda-meta directory, which
    contain the base64 encoded png file or the icon
  * remove a debug print statement


2014-12-18   3.7.4:
-------------------
  * add --offline option to install, create, update and remove commands, and
    also add ability to set "offline: True" in condarc file
  * add conda uninstall as alias for conda remove
  * add conda info --root
  * add conda.pip module
  * fix CONDARC pointing to non-existing file, closes issue #961
  * make update -f work if the package is already up-to-date
  * fix possible TypeError when printing an error message
  * link packages in topologically sorted order (so that pre-link scripts can
    assume that the dependencies are installed)
  * add --copy flag to install
  * prevent the progressbar from crashing conda when fetching in some
    situations


2014-11-05   3.7.3:
-------------------
  * conda install from a local conda package (or a tar fill which
    contains conda packages), will now also install the dependencies
    listed by the installed packages.
  * add SOURCE_DIR environment variable in pre-link subprocess
  * record all created environments in ~/.conda/environments.txt


2014-10-31   3.7.2:
-------------------
  * only show the binstar install message once
  * print the fetching repodata dot after the repodata is fetched
  * write the install and remove specs to the history file
  * add '-y' as an alias to '--yes'
  * the `--file` option to conda config now defaults to
    os.environ.get('CONDARC')
  * some improvements to documentation (--help output)
  * add user_rc_path and sys_rc_path to conda info --json
  * cache the proxy username and password
  * avoid warning about conda in pscheck
  * make ~/.conda/envs the first user envs dir


2014-10-07   3.7.1:
-------------------
  * improve error message for forgetting to use source with activate and
    deactivate, see issue #601
  * don't allow to remove the current environment, see issue #639
  * don't fail if binstar_client can't be imported for other reasons,
    see issue #925
  * allow spaces to be contained in conda run
  * only show the conda install binstar hint if binstar is not installed
  * conda info package_spec now gives detailed info on packages. conda info
    path has been removed, as it is duplicated by conda package -w path.


2014-09-19   3.7.0:
-------------------
  * faster algorithm for --alt-hint
  * don't allow channel_alias with allow_other_channels: false if it is set in
    the system .condarc
  * don't show long "no packages found" error with update --all
  * automatically add the Binstar token to urls when the binstar client is
    installed and logged in
  * carefully avoid showing the binstar token or writing it to a file
  * be more careful in conda config about keys that are the wrong type
  * don't expect directories starting with conda- to be commands
  * no longer recommend to run conda init after pip installing conda. A pip
    installed conda will now work without being initialized to create and
    manage other environments
  * the rm function on Windows now works around access denied errors
  * fix channel urls now showing with conda list with show_channel_urls set to
    true


2014-09-08   3.6.4:
-------------------
  * fix removing packages that aren't in the channels any more
  * Pretties output for --alt-hint


2014-09-04   3.6.3:
-------------------
  * skip packages that can't be found with update --all
  * add --use-local to search and remove
  * allow --use-local to be used along with -c (--channels) and
    --override-channels. --override-channels now requires either -c or
    --use-local
  * allow paths in has_prefix to be quoted, to allow for spaces in paths on
    Windows
  * retain Unix style path separators for prefixes in has_prefix on
    Windows (if the placeholder path uses /, replace it with a path that uses
    /, not \)
  * fix bug in --use-local due to API changes in conda-build
  * include user site directories in conda info -s
  * make binary has_prefix replacement work with spaces after the prefix
  * make binary has_prefix replacement replace multiple occurrences of the
    placeholder in the same null-terminated string
  * don't show packages from other platforms as installed or cached in conda
    search
  * be more careful about not warning about conda itself in pscheck
  * Use a progress bar for the unsatisfiable packages hint generation
  * Don't use TemporaryFile in try_write, as it is too slow when it fails
  * Ignore InsecureRequestWarning when ssl_verify is False
  * conda remove removes features tracked by removed packages in
    track_features


2014-08-20   3.6.2:
-------------------
  * add --use-index-cache to conda remove
  * fix a bug where features (like mkl) would be selected incorrectly
  * use concurrent.future.ThreadPool to fetch package metadata asynchronously
    in Python 3.
  * do the retries in rm_rf on every platform
  * use a higher cutoff for package name misspellings
  * allow changing default channels in "system" .condarc


2014-08-13   3.6.1:
-------------------
  * add retries to download in fetch module
  * improved error messages for missing packages
  * more robust rm_rf on Windows
  * print multiline help for subcommands correctly


2014-08-11   3.6.0:
-------------------
  * correctly check if a package can be hard-linked if it isn't extracted yet
  * change how the package plan is printed to better show what is new,
    updated, and downgraded
  * use suggest_normalized_version in the resolve module. Now versions like
    1.0alpha that are not directly recognized by verlib's NormalizedVersion
    are supported better
  * conda run command, to run apps and commands from packages
  * more complete --json API. Every conda command should fully support --json
    output now.
  * show the conda_build and requests versions in conda info
  * include packages from setup.py develop in conda list (with use_pip)
  * raise a warning instead of dying when the history file is invalid
  * use urllib.quote on the proxy password
  * make conda search --outdated --canonical work
  * pin the Python version during conda init
  * fix some metadata that is written for Python during conda init
  * allow comments in a pinned file
  * allow installing and updating menuinst on Windows
  * allow conda create with both --file and listed packages
  * better handling of some nonexistent packages
  * fix command line flags in conda package
  * fix a bug in the ftp adapter


2014-06-10   3.5.5:
-------------------
  * remove another instance pycosat version detection, which fails on
    Windows, see issue #761


2014-06-10   3.5.4:
-------------------
  * remove pycosat version detection, which fails on Windows, see issue #761


2014-06-09   3.5.3:
-------------------
  * fix conda update to correctly not install packages that are already
    up-to-date
  * always fail with connection error in download
  * the package resolution is now much faster and uses less memory
  * add ssl_verify option in condarc to allow ignoring SSL certificate
    verification, see issue #737


2014-05-27   3.5.2:
-------------------
  * fix bug in activate.bat and deactivate.bat on Windows


2014-05-26   3.5.1:
-------------------
  * fix proxy support - conda now prompts for proxy username and password
    again
  * fix activate.bat on Windows with spaces in the path
  * update optional psutil dependency was updated to psutil 2.0 or higher


2014-05-15   3.5.0:
-------------------
  * replace use of urllib2 with requests. requests is now a hard dependency of
    conda.
  * add ability to only allow system-wise specified channels
  * hide binstar from output of conda info


2014-05-05   3.4.3:
-------------------
  * allow prefix replacement in binary files, see issue #710
  * check if creating hard link is possible and otherwise copy,
    during install
  * allow circular dependencies


2014-04-21   3.4.2:
-------------------
  * conda clean --lock: skip directories that don't exist, fixes #648
  * fixed empty history file causing crash, issue #644
  * remove timezone information from history file, fixes issue #651
  * fix PackagesNotFound error for missing recursive dependencies
  * change the default for adding cache from the local package cache -
    known is now the default and the option to use index metadata from the
    local package cache is --unknown
  * add --alt-hint as a method to get an alternate form of a hint for
    unsatisfiable packages
  * add conda package --ls-files to list files in a package
  * add ability to pin specs in an environment. To pin a spec, add a file
    called pinned to the environment's conda-meta directory with the specs to
    pin. Pinned specs are always kept installed, unless the --no-pin flag is
    used.
  * fix keyboard interrupting of external commands. Now keyboard interupting
    conda build correctly removes the lock file
  * add no_link ability to conda, see issue #678


2014-04-07   3.4.1:
-------------------
  * always use a pkgs cache directory associated with an envs directory, even
    when using -p option with an arbitrary a prefix which is not inside an
    envs dir
  * add setting of PYTHONHOME to conda info --system
  * skip packages with bad metadata


2014-04-02   3.4.0:
-------------------
  * added revision history to each environment:
      - conda list --revisions
      - conda install --revision
      - log is stored in conda-meta/history
  * allow parsing pip-style requirement files with --file option and in command
    line arguments, e.g. conda install 'numpy>=1.7', issue #624
  * fix error message for --file option when file does not exist
  * allow DEFAULTS in CONDA_ENVS_PATH, which expands to the defaults settings,
    including the condarc file
  * don't install a package with a feature (like mkl) unless it is
    specifically requested (i.e., that feature is already enabled in that
    environment)
  * add ability to show channel URLs when displaying what is going to be
    downloaded by setting "show_channel_urls: True" in condarc
  * fix the --quiet option
  * skip packages that have dependencies that can't be found


2014-03-24   3.3.2:
-------------------
  * fix the --file option
  * check install arguments before fetching metadata
  * fix a printing glitch with the progress bars
  * give a better error message for conda clean with no arguments
  * don't include unknown packages when searching another platform


2014-03-19   3.3.1:
-------------------
  * Fix setting of PS1 in activate.
  * Add conda update --all.
  * Allow setting CONDARC=' ' to use no condarc.
  * Add conda clean --packages.
  * Don't include bin/conda, bin/activate, or bin/deactivate in conda
    package.


2014-03-18   3.3.0:
-------------------
  * allow new package specification, i.e. ==, >=, >, <=, <, != separated
    by ',' for example: >=2.3,<3.0
  * add ability to disable self update of conda, by setting
    "self_update: False" in .condarc
  * Try installing packages using the old way of just installing the maximum
    versions of things first. This provides a major speedup of solving the
    package specifications in the cases where this scheme works.
  * Don't include python=3.3 in the specs automatically for the Python 3
    version of conda.  This allows you to do "conda create -n env package" for
    a package that only has a Python 2 version without specifying
    "python=2". This change has no effect in Python 2.
  * Automatically put symlinks to conda, activate, and deactivate in each
    environment on Unix.
  * On Unix, activate and deactivate now remove the root environment from the
    PATH. This should prevent "bleed through" issues with commands not
    installed in the activated environment but that are installed in the root
    environment. If you have "setup.py develop" installed conda on Unix, you
    should run this command again, as the activate and deactivate scripts have
    changed.
  * Begin work to support Python 3.4.
  * Fix a bug in version comparison
  * Fix usage of sys.stdout and sys.stderr in environments like pythonw on
    Windows where they are nonstandard file descriptors.


2014-03-12   3.2.1:
-------------------
  * fix installing packages with irrational versions
  * fix installation in the api
  * use a logging handler to print the dots


2014-03-11   3.2.0:
-------------------
  * print dots to the screen for progress
  * move logic functions from resolve to logic module


2014-03-07   3.2.0a1:
---------------------
  * conda now uses pseudo-boolean constraints in the SAT solver. This allows
    it to search for all versions at once, rather than only the latest (issue
    #491).
  * Conda contains a brand new logic submodule for converting pseudo-boolean
    constraints into SAT clauses.


2014-03-07   3.1.1:
-------------------
  * check if directory exists, fixed issue #591


2014-03-07   3.1.0:
-------------------
  * local packages in cache are now added to the index, this may be disabled
    by using the --known option, which only makes conda use index metadata
    from the known remote channels
  * add --use-index-cache option to enable using cache of channel index files
  * fix ownership of files when installing as root on Linux
  * conda search: add '.' symbol for extracted (cached) packages


2014-02-20   3.0.6:
-------------------
  * fix 'conda update' taking build number into account


2014-02-17   3.0.5:
-------------------
  * allow packages from create_default_packages to be overridden from the
    command line
  * fixed typo install.py, issue #566
  * try to prevent accidentally installing into a non-root conda environment


2014-02-14   3.0.4:
-------------------
  * conda update: don't try to update packages that are already up-to-date


2014-02-06   3.0.3:
-------------------
  * improve the speed of clean --lock
  * some fixes to conda config
  * more tests added
  * choose the first solution rather than the last when there are more than
    one, since this is more likely to be the one you want.


2014-02-03   3.0.2:
-------------------
  * fix detection of prefix being writable


2014-01-31   3.0.1:
-------------------
  * bug: not having track_features in condarc now uses default again
  * improved test suite
  * remove numpy version being treated special in plan module
  * if the post-link.(bat|sh) fails, don't treat it as though it installed,
    i.e. it is not added to conda-meta
  * fix activate if CONDA_DEFAULT_ENV is invalid
  * fix conda config --get to work with list keys again
  * print the total download size
  * fix a bug that was preventing conda from working in Python 3
  * add ability to run pre-link script, issue #548


2014-01-24   3.0.0:
-------------------
  * removed build, convert, index, and skeleton commands, which are now
    part of the conda-build project: https://github.com/conda/conda-build
  * limited pip integration to `conda list`, that means
    `conda install` no longer calls `pip install` # !!!
  * add ability to call sub-commands named 'conda-x'
  * The -c flag to conda search is now shorthand for --channel, not
    --canonical (this is to be consistent with other conda commands)
  * allow changing location of .condarc file using the CONDARC environment
    variable
  * conda search now shows the channel that the package comes from
  * conda search has a new --platform flag for searching for packages in other
    platforms.
  * remove condarc warnings: issue #526#issuecomment-33195012


2014-01-17   2.3.1:
-------------------
  * add ability create info/no_softlink
  * add conda convert command to convert non-platform-dependent packages from
    one platform to another (experimental)
  * unify create, install, and update code. This adds many features to create
    and update that were previously only available to install. A backwards
    incompatible change is that conda create -f now means --force, not
    --file.


2014-01-16   2.3.0:
-------------------
  * automatically prepend http://conda.binstar.org/ (or the value of
    channel_alias in the .condarc file) to channels whenever the
    channel is not a URL or the word 'defaults or 'system'
  * recipes made with the skeleton pypi command will use setuptools instead of
    distribute
  * re-work the setuptools dependency and entry_point logic so that
    non console_script entry_points for packages with a dependency on
    setuptools will get correct build script with conda skeleton pypi
  * add -m, --mkdir option to conda install
  * add ability to disable soft-linking


2014-01-06   2.2.8:
-------------------
  * add check for chrpath (on Linux) before build is started, see issue #469
  * conda build: fixed ELF headers not being recognized on Python 3
  * fixed issues: #467, #476


2014-01-02   2.2.7:
-------------------
  * fixed bug in conda build related to lchmod not being available on all
    platforms


2013-12-31   2.2.6:
-------------------
  * fix test section for automatic recipe creation from pypi
    using --build-recipe
  * minor Py3k fixes for conda build on Linux
  * copy symlinks as symlinks, issue #437
  * fix explicit install (e.g. from output of `conda list -e`) in root env
  * add pyyaml to the list of packages which can not be removed from root
    environment
  * fixed minor issues: #365, #453


2013-12-17   2.2.5:
-------------------
  * conda build: move broken packages to conda-bld/broken
  * conda config: automatically add the 'defaults' channel
  * conda build: improve error handling for invalid recipe directory
  * add ability to set build string, issue #425
  * fix LD_RUN_PATH not being set on Linux under Python 3,
    see issue #427, thanks peter1000


2013-12-10   2.2.4:
-------------------
  * add support for execution with the -m switch (issue #398), i.e. you
    can execute conda also as: python -m conda
  * add a deactivate script for windows
  * conda build adds .pth-file when it encounters an egg (TODO)
  * add ability to preserve egg directory when building using
        build/preserve_egg_dir: True
  * allow track_features in ~/.condarc
  * Allow arbitrary source, issue #405
  * fixed minor issues: #393, #402, #409, #413


2013-12-03   2.2.3:
-------------------
  * add "foreign mode", i.e. disallow install of certain packages when
    using a "foreign" Python, such as the system Python
  * remove activate/deactivate from source tarball created by sdist.sh,
    in order to not overwrite activate script from virtualenvwrapper


2013-11-27   2.2.2:
-------------------
  * remove ARCH environment variable for being able to change architecture
  * add PKG_NAME, PKG_VERSION to environment when running build.sh,
    .<name>-post-link.sh and .<name>-pre-unlink.sh


2013-11-15   2.2.1:
-------------------
  * minor fixes related to make conda pip installable
  * generated conda meta-data missing 'files' key, fixed issue #357


2013-11-14   2.2.0:
-------------------
  * add conda init command, to allow installing conda via pip
  * fix prefix being replaced by placeholder after conda build on Unix
  * add 'use_pip' to condarc configuration file
  * fixed activate on Windows to set CONDA_DEFAULT_ENV
  * allow setting "always_yes: True" in condarc file, which implies always
    using the --yes option whenever asked to proceed


2013-11-07   2.1.0:
-------------------
  * fix rm_egg_dirs so that the .egg_info file can be a zip file
  * improve integration with pip
      * conda list now shows pip installed packages
      * conda install will try to install via "pip install" if no
        conda package is available (unless --no-pip is provided)
      * conda build has a new --build-recipe option which
        will create a recipe (stored in <root>/conda-recipes) from pypi
        then build a conda package (and install it)
      * pip list and pip install only happen if pip is installed
  * enhance the locking mechanism so that conda can call itself in the same
    process.


2013-11-04   2.0.4:
-------------------
  * ensure lowercase name when generating package info, fixed issue #329
  * on Windows, handle the .nonadmin files


2013-10-28   2.0.3:
-------------------
  * update bundle format
  * fix bug when displaying packages to be downloaded (thanks Crystal)


2013-10-27   2.0.2:
-------------------
  * add --index-cache option to clean command, see issue #321
  * use RPATH (instead of RUNPATH) when building packages on Linux


2013-10-23   2.0.1:
-------------------
  * add --no-prompt option to conda skeleton pypi
  * add create_default_packages to condarc (and --no-default-packages option
    to create command)


2013-10-01   2.0.0:
-------------------
  * added user/root mode and ability to soft-link across filesystems
  * added create --clone option for copying local environments
  * fixed behavior when installing into an environment which does not
    exist yet, i.e. an error occurs
  * fixed install --no-deps option
  * added --export option to list command
  * allow building of packages in "user mode"
  * regular environment locations now used for build and test
  * add ability to disallow specification names
  * add ability to read help messages from a file when install location is RO
  * restore backwards compatibility of share/clone for conda-api
  * add new conda bundle command and format
  * pass ARCH environment variable to build scripts
  * added progress bar to source download for conda build, issue #230
  * added ability to use url instead of local file to conda install --file
    and conda create --file options


2013-09-06   1.9.1:
-------------------
  * fix bug in new caching of repodata index


2013-09-05   1.9.0:
-------------------
  * add caching of repodata index
  * add activate command on Windows
  * add conda package --which option, closes issue 163
  * add ability to install file which contains multiple packages, issue 256
  * move conda share functionality to conda package --share
  * update documentation
  * improve error messages when external dependencies are unavailable
  * add implementation for issue 194: post-link or pre-unlink may append
    to a special file ${PREFIX}/.messages.txt for messages, which is display
    to the user's console after conda completes all actions
  * add conda search --outdated option, which lists only installed packages
    for which newer versions are available
  * fixed numerous Py3k issues, in particular with the build command


2013-08-16   1.8.2:
-------------------
  * add conda build --check option
  * add conda clean --lock option
  * fixed error in recipe causing conda traceback, issue 158
  * fixes conda build error in Python 3, issue 238
  * improve error message when test command fails, as well as issue 229
  * disable Python (and other packages which are used by conda itself)
    to be updated in root environment on Windows
  * simplified locking, in particular locking should never crash conda
    when files cannot be created due to permission problems


2013-08-07   1.8.1:
-------------------
  * fixed conda update for no arguments, issue 237
  * fix setting prefix before calling should_do_win_subprocess()
    part of issue 235
  * add basic subversion support when building
  * add --output option to conda build


2013-07-31   1.8.0:
-------------------
  * add Python 3 support (thanks almarklein)
  * add Mercurial support when building from source (thanks delicb)
  * allow Python (and other packages which are used by conda itself)
    to be updated in root environment on Windows
  * add conda config command
  * add conda clean command
  * removed the conda pip command
  * improve locking to be finer grained
  * made activate/deactivate work with zsh (thanks to mika-fischer)
  * allow conda build to take tarballs containing a recipe as arguments
  * add PKG_CONFIG_PATH to build environment variables
  * fix entry point scripts pointing to wrong python when building Python 3
    packages
  * allow source/sha1 in meta.yaml, issue 196
  * more informative message when there are unsatisfiable package
    specifications
  * ability to set the proxy urls in condarc
  * conda build asks to upload to binstar. This can also be configured by
    changing binstar_upload in condarc.
  * basic tab completion if the argcomplete package is installed and eval
    "$(register-python-argcomplete conda)" is added to the bash profile.


2013-07-02   1.7.2:
-------------------
  * fixed conda update when packages include a post-link step which was
    caused by subprocess being lazily imported, fixed by 0d0b860
  * improve error message when 'chrpath' or 'patch' is not installed and
    needed by build framework
  * fixed sharing/cloning being broken (issue 179)
  * add the string LOCKERROR to the conda lock error message


2013-06-21   1.7.1:
-------------------
  * fix "executable" not being found on Windows when ending with .bat when
    launching application
  * give a better error message from when a repository does not exist


2013-06-20   1.7.0:
-------------------
  * allow ${PREFIX} in app_entry
  * add binstar upload information after conda build finishes


2013-06-20   1.7.0a2:
---------------------
  * add global conda lock file for only allowing one instance of conda
    to run at the same time
  * add conda skeleton command to create recipes from PyPI
  * add ability to run post-link and pre-unlink script


2013-06-13   1.7.0a1:
---------------------
  * add ability to build conda packages from "recipes", using the conda build
    command, for some examples, see:
    https://github.com/ContinuumIO/conda-recipes
  * fixed bug in conda install --force
  * conda update command no longer uses anaconda as default package name
  * add proxy support
  * added application API to conda.api module
  * add -c/--channel and --override-channels flags (issue 121).
  * add default and system meta-channels, for use in .condarc and with -c
    (issue 122).
  * fixed ability to install ipython=0.13.0 (issue 130)


2013-06-05   1.6.0:
-------------------
  * update package command to reflect changes in repodata
  * fixed refactoring bugs in share/clone
  * warn when anaconda processes are running on install in Windows (should
    fix most permissions errors on Windows)


2013-05-31   1.6.0rc2:
----------------------
  * conda with no arguments now prints help text (issue 111)
  * don't allow removing conda from root environment
  * conda update python does no longer update to Python 3, also ensure that
    conda itself is always installed into the root environment (issue 110)


2013-05-30   1.6.0rc1:
----------------------
  * major internal refactoring
  * use new "depends" key in repodata
  * uses pycosat to solve constraints more efficiently
  * add hard-linking on Windows
  * fixed linking across filesystems (issue 103)
  * add conda remove --features option
  * added more tests, in particular for new dependency resolver
  * add internal DSL to perform install actions
  * add package size to download preview
  * add conda install --force and --no-deps options
  * fixed conda help command
  * add conda remove --all option for removing entire environment
  * fixed source activate on systems where sourcing a gives "bash" as $0
  * add information about installed versions to conda search command
  * removed known "locations"
  * add output about installed packages when update and install do nothing
  * changed default when prompted for y/n in CLI to yes


2013-04-29   1.5.2:
-------------------
  * fixed issue 59: bad error message when pkgs dir is not writable


2013-04-19   1.5.1:
-------------------
  * fixed issue 71 and (73 duplicate): not being able to install packages
    starting with conda (such as 'conda-api')
  * fixed issue 69 (not being able to update Python / NumPy)
  * fixed issue 76 (cannot install mkl on OSX)


2013-03-22   1.5.0:
-------------------
  * add conda share and clone commands
  * add (hidden) --output-json option to clone, share and info commands
    to support the conda-api package
  * add repo sub-directory type 'linux-armv6l'


2013-03-12   1.4.6:
-------------------
  * fixed channel selection (issue #56)


2013-03-11   1.4.5:
-------------------
  * fix issue #53 with install for meta packages
  * add -q/--quiet option to update command


2013-03-09   1.4.4:
-------------------
  * use numpy 1.7 as default on all platfroms


2013-03-09   1.4.3:
-------------------
  * fixed bug in conda.builder.share.clone_bundle()


2013-03-08   1.4.2:
-------------------
  * feature selection fix for update
  * Windows: don't allow linking or unlinking python from the root
             environment because the file lock, see issue #42


2013-03-07   1.4.1:
-------------------
  * fix some feature selection bugs
  * never exit in activate and deactivate
  * improve help and error messages


2013-03-05   1.4.0:
-------------------
  * fixed conda pip NAME==VERSION
  * added conda info --license option
  * add source activate and deactivate commands
  * rename the old activate and deactivate to link and unlink
  * add ability for environments to track "features"
  * add ability to distinguish conda build packages from Anaconda
    packages by adding a "file_hash" meta-data field in info/index.json
  * add conda.builder.share module


2013-02-05   1.3.5:
-------------------
  * fixed detecting untracked files on Windows
  * removed backwards compatibility to conda 1.0 version


2013-01-28   1.3.4:
-------------------
  * fixed conda installing itself into environments (issue #10)
  * fixed non-existing channels being silently ignored (issue #12)
  * fixed trailing slash in ~/.condarc file cause crash (issue #13)
  * fixed conda list not working when ~/.condarc is missing (issue #14)
  * fixed conda install not working for Python 2.6 environment (issue #17)
  * added simple first cut implementation of remove command (issue #11)
  * pip, build commands: only package up new untracked files
  * allow a system-wide <sys.prefix>/.condarc (~/.condarc takes precedence)
  * only add pro channel is no condarc file exists (and license is valid)


2013-01-23   1.3.3:
-------------------
  * fix conda create not filtering channels correctly
  * remove (hidden) --test and --testgui options


2013-01-23   1.3.2:
-------------------
  * fix deactivation of packages with same build number
    note that conda upgrade did not suffer from this problem, as was using
    separate logic


2013-01-22   1.3.1:
-------------------
  * fix bug in conda update not installing new dependencies


2013-01-22   1.3.0:
-------------------
  * added conda package command
  * added conda index command
  * added -c, --canonical option to list and search commands
  * fixed conda --version on Windows
  * add this changelog


2012-11-21   1.2.1:
-------------------
  * remove ambiguity from conda update command


2012-11-20   1.2.0:
-------------------
  * "conda upgrade" now updates from AnacondaCE to Anaconda (removed
    upgrade2pro
  * add versioneer


2012-11-13   1.1.0:
-------------------
  * Many new features implemented by Bryan


2012-09-06   1.0.0:
-------------------
  * initial release<|MERGE_RESOLUTION|>--- conflicted
+++ resolved
@@ -1,4 +1,3 @@
-<<<<<<< HEAD
 ## 4.3.2 (unreleased)
 
 ### Deprecations/Breaking Changes
@@ -173,14 +172,7 @@
 * context-dependent setup.py files (#4057)
 
 
-## 4.2.14 (unreleased)
-
-### Bug Fixes
-* fix location of temporary hard links of index.json (#3975)
-* fix potential errors in multi-channel export and offline clone (#3995)
-=======
 ## 4.2.14 (2017-01-05)
->>>>>>> a150267f
 
 ### Improvements
 * use install.rm_rf for TemporaryDirectory cleanup (#3425)
