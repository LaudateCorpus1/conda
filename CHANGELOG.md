--- conflicted
+++ resolved
@@ -1,4 +1,3 @@
-<<<<<<< HEAD
 ## 4.4.0 (unreleased)
 
 ### New Features
@@ -88,8 +87,6 @@
 * remove last remnant of CondaEnvRuntimeError (#5643)
 
 
-## 4.3.24 (unreleased)
-=======
 ## 4.3.25 (unreleased)
 
 ### Improvements
@@ -100,7 +97,6 @@
 
 
 ## 4.3.24 (2017-07-31)
->>>>>>> fc2d4d0d
 
 ### Bug Fixes
 * fix #5708 package priority sort order (#5733)
