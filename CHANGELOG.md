<<<<<<< HEAD
## 4.6.0 (unreleased)

### New Feature Highlights
* resolve #7194 add '--stack' flag to 'conda activate'; remove max_shlvl
  config (#7195, #7226, #7233)
* resolve #7087 add non-conda-installed python packages into PrefixData (#7067, #7370)
* conda initialize (#6518, #7388)
* resolve #2682 add conda run experimental support (#7320)

### Deprecations/Breaking Changes
* resolve #6915 remove 'conda env attach' and 'conda env upload' (#6916)
* resolve #7061 remove pkgs/pro from defaults (#7162)
* resolve #7078 add deprecation warnings for 'conda.cli.activate',
  'conda.compat', and 'conda.install' (#7079)
* resolve #7194 add '--stack' flag to 'conda activate'; remove max_shlvl
  config (#7195)
* resolve #6979, #7086 remove Dist from majority of project (#7216, #7252)
* fix #7362 remove --license from conda info and related code paths (#7386)

### Improvements
* import speedups (#7122)
* --help cleanup (#7120)
* fish autocompletion for conda env (#7101)
* remove reference to 'system' channel (#7163)
* add http error body to debug information (#7160)
* warn creating env name with space is not supported (#7168)
* support complete MatchSpec syntax in environment.yml files (#7178)
* resolve #4274 add option to remove an existing environment with 'conda create' (#7133)
* add ability for conda prompt customization via 'env_prompt' config param (#7047)
* resolve #7063 add license and license_family to MatchSpec for 'conda search' (#7064)
* resolve #7189 progress bar formatting improvement (#7191)
* raise log level for errors to error (#7229)
* add to conda.exports (#7217)
* resolve #6845 add option -S / --satisfied-skip-solve to exit early for satisfied specs (#7291)
* add NoBaseEnvironmentError and DirectoryNotACondaEnvironmentError (#7378)

### Bug Fixes
* fix #7107 verify hangs when a package is corrupted (#7131)
* fix #7145 progress bar uses stderr instead of stdout (#7146)
* fix typo in conda.fish (#7152)
* fix #2154 conda remove should complain if requested removals don't exist (#7135)
* fix #7094 exit early for --dry-run with explicit and clone (#7096)
* fix activation script sort order (#7176)
* fix #7109 incorrect chown with sudo (#7180)
* fix #7210 add suppressed --mkdir back to 'conda create' (fix for 4.6.0a1) (#7211)
* fix #5681 conda env create / update when --file does not exist (#7385)
* resolve #7375 enable conda config --set update_modifier (#7377)
* fix #5885 improve conda env error messages and add extra tests (#7395)
* msys2 path conversion (#7389)

### Non-User-Facing Changes
* resolve #6595 use OO inheritance in activate.py (#7049)
* resolve #7220 pep8 project renamed to pycodestyle (#7221)
* proxy test routine (#7308)
* add .mailmap and .cla-signers (#7361)
* add copyright headers (#7367)
* rename common.platform to common.os and split among windows, linux, and unix utils (#7396)
* fix windows test failures when symlink not available (#7369)

### Preview Releases

* 4.6.0a1 at d5bec21d1f64c3bc66c2999cfc690681e9c46177 on 2018-04-20
* 4.6.0a2 at c467517ca652371ebc4224f0d49315b7ec225108 on 2018-05-01

### Contributors
* @goanpeca
* @kalefranz
* @mbargull


## 4.5.5 (unreleased)
=======
## 4.5.5 (2018-06-29)
>>>>>>> f57432f3

### Bug Fixes
* fix #7165 conda version check should be restricted to channel conda is from (#7289, #7303)
* fix #7341 ValueError n cannot be negative (#7360)
* fix #6691 fix history file parsing containing comma-joined version specs (#7418)
* fix msys2 path conversion (#7471)

### Contributors
* @goanpeca
* @kalefranz
* @mingwandroid
* @mbargull


## 4.5.4 (2018-05-14)

### Improvements
* resolve #7189 progress bar improvement (#7191 via #7274)

### Bug Fixes
* fix twofold tarball extraction, improve progress update (#7275)
* fix #7253 always respect copy LinkType (#7269)

### Contributors
* @jakirkham
* @kalefranz
* @mbargull


## 4.5.3 (2018-05-07)

### Bug Fixes
* fix #7240 conda's configuration context is not initialized in conda.exports (#7244)


## 4.5.2 (2018-04-27)

### Bug Fixes
* fix #7107 verify hangs when a package is corrupted (#7223)
* fix #7094 exit early for --dry-run with explicit and clone (#7224)
* fix activation/deactivation script sort order (#7225)


## 4.5.1 (2018-04-13)

### Improvements
* resolve #7075 add anaconda.org search message to PackagesNotFoundError (#7076)
* add CondaError details to auto-upload reports (#7060)

### Bug Fixes
* fix #6703,#6981 index out of bound when running deactivate on fish shell (#6993)
* properly close over $_CONDA_EXE variable (#7004)
* fix condarc map parsing with comments (#7021)
* fix #6919 csh prompt (#7041)
* add _file_created attribute (#7054)
* fix handling of non-ascii characters in custom_multichannels (#7050)
* fix #6877 handle non-zero return in CSH (#7042)
* fix #7040 update tqdm to version 4.22.0 (#7157)


## 4.5.0 (2018-03-20)

### New Feature Highlights
* A new flag, '--envs', has been added to 'conda search'. In this mode,
  'conda search' will look for the package query in existing conda environments
  on your system. If ran as UID 0 (i.e. root) on unix systems or as an
  Administrator user on Windows, all known conda environments for all users
  on the system will be searched.  For example, 'conda search --envs openssl'
  will show the openssl version and environment location for all
  conda-installed openssl packages.

### Deprecations/Breaking Changes
* resolve #6886 transition defaults from repo.continuum.io to repo.anaconda.com (#6887)
* resolve #6192 deprecate 'conda help' in favor of --help CLI flag (#6918)
* resolve #6894 add http errors to auto-uploaded error reports (#6895)

### Improvements
* resolve #6791 conda search --envs (#6794)
* preserve exit status in fish shell (#6760)
* resolve #6810 add CONDA_EXE environment variable to activate (#6923)
* resolve #6695 outdated conda warning respects --quiet flag (#6935)
* add instructions to activate default environment (#6944)

### API
* resolve #5610 add PrefixData, SubdirData, and PackageCacheData to conda/api.py (#6922)

### Bug Fixes
* channel matchspec fixes (#6893)
* fix #6930 add missing return statement to S3Adapter (#6931)
* fix #5802, #6736 enforce disallowed_packages configuration parameter (#6932)
* fix #6860 infinite recursion in resolve.py for empty track_features (#6928)
* set encoding for PY2 stdout/stderr (#6951)
* fix #6821 non-deterministic behavior from MatchSpec merge clobbering (#6956)
* fix #6904 logic errors in prefix graph data structure (#6929)

### Non-User-Facing Changes
* fix several lgtm.com flags (#6757, #6883)
* cleanups and refactors for conda 4.5 (#6889)
* unify location of record types in conda/models/records.py (#6924)
* resolve #6952 memoize url search in package cache loading (#6957)


## 4.4.11 (2018-02-23)

### Improvements
* resolve #6582 swallow_broken_pipe context manager and Spinner refactor (#6616)
* resolve #6882 document max_shlvl (#6892)
* resolve #6733 make empty env vars sequence-safe for sequence parameters (#6741)
* resolve #6900 don't record conda skeleton environments in environments.txt (#6908)

### Bug Fixes
* fix potential error in ensure_pad(); add more tests (#6817)
* fix #6840 handle error return values in conda.sh (#6850)
* use conda.gateways.disk for misc.py imports (#6870)
* fix #6672 don't update conda during conda-env operations (#6773)
* fix #6811 don't attempt copy/remove fallback for rename failures (#6867)
* fix #6667 aliased posix commands (#6669)
* fix #6816 fish environment autocomplete (#6885)
* fix #6880 build_number comparison not functional in match_spec (#6881)
* fix #6910 sort key prioritizes build string over build number (#6911)
* fix #6914, #6691 conda can fail to update packages even though newer versions exist (#6921)
* fix #6899 handle Unicode output in activate commands (#6909)


## 4.4.10 (2018-02-09)

### Bug Fixes
* fix #6837 require at least futures 3.0.0 (#6855)
* fix #6852 ensure temporary path is writable (#6856)
* fix #6833 improve feature mismatch metric (via 4.3.34 #6853)


## 4.4.9 (2018-02-06)

### Improvements
* resolve #6632 display package removal plan when deleting an env (#6801)

### Bug Fixes
* fix #6531 don't drop credentials for conda-build workaround (#6798)
* fix external command execution issue (#6789)
* fix #5792 conda env export error common in path (#6795)
* fix #6390 add CorruptedEnvironmentError (#6778)
* fix #5884 allow --insecure CLI flag without contradicting meaning of ssl_verify (#6782)
* fix MatchSpec.match() accepting dict (#6808)
* fix broken Anaconda Prompt for users with spaces in paths (#6825)
* JSONDecodeError was added in Python 3.5 (#6848)
* fix #6796 update PATH/prompt on reactivate (#6828)
* fix #6401 non-ascii characters on windows using expanduser (#6847)
* fix #6824 import installers before invoking any (#6849)


## 4.4.8 (2018-01-25)

### Improvements
* allow falsey values for default_python to avoid pinning python (#6682)
* resolve #6700 add message for no space left on device (#6709)
* make variable 'sourced' local for posix shells (#6726)
* add column headers to conda list results (#5726)

### Bug Fixes
* fix #6713 allow parenthesis in prefix path for conda.bat (#6722)
* fix #6684 --force message (#6723)
* fix #6693 KeyError with '--update-deps' (#6694)
* fix aggressive_update_packages availability (#6727)
* fix #6745 don't truncate channel priority map in conda installer (#6746)
* add workaround for system Python usage by lsb_release (#6769)
* fix #6624 can't start new thread (#6653)
* fix #6628 'conda install --rev' in conda 4.4 (#6724)
* fix #6707 FileNotFoundError when extracting tarball (#6708)
* fix #6704 unexpected token in conda.bat (#6710)
* fix #6208 return for no pip in environment (#6784)
* fix #6457 env var cleanup (#6790)
* fix #6645 escape paths for argparse help (#6779)
* fix #6739 handle unicode in environment variables for py2 activate (#6777)
* fix #6618 RepresenterError with 'conda config --set' (#6619)
* fix #6699 suppress memory error upload reports (#6776)
* fix #6770 CRLF for cmd.exe (#6775)
* fix #6514 add message for case-insensitive filesystem errors (#6764)
* fix #6537 AttributeError value for url not set (#6754)
* fix #6748 only warn if unable to register environment due to EACCES (#6752)


## 4.4.7 (2018-01-08)

### Improvements
* resolve #6650 add upgrade message for unicode errors in python 2 (#6651)

### Bug Fixes
* fix #6643 difference between '==' and 'exact_match_' (#6647)
* fix #6620 KeyError(u'CONDA_PREFIX',) (#6652)
* fix #6661 remove env from environments.txt (#6662)
* fix #6629 'conda update --name' AssertionError (#6656)
* fix #6630 repodata AssertionError (#6657)
* fix #6626 add setuptools as constrained dependency (#6654)
* fix #6659 conda list explicit should be dependency sorted (#6671)
* fix #6665 KeyError for channel '<unknown>' (#6668, #6673)
* fix #6627 AttributeError on 'conda activate' (#6655)


## 4.4.6 (2017-12-31)

### Bug Fixes
* fix #6612 do not assume Anaconda Python on Windows nor Library\bin hack (#6615)
* recipe test improvements and associated bug fixes (#6614)


## 4.4.5 (2017-12-29)

### Bug Fixes
* fix #6577, #6580 single quote in PS1 (#6585)
* fix #6584 os.getcwd() FileNotFound (#6589)
* fix #6592 deactivate command order (#6602)
* fix #6579 python not recognized as command (#6588)
* fix #6572 cached repodata PermissionsError (#6573)
* change instances of 'root' to 'base' (#6598)
* fix #6607 use subprocess rather than execv for conda command extensions (#6609)
* fix #6581 git-bash activation (#6587)
* fix #6599 space in path to base prefix (#6608)


## 4.4.4 (2017-12-24)

### Improvements
* add SUDO_ env vars to info reports (#6563)
* add additional information to the #6546 exception (#6551)

### Bug Fixes
* fix #6548 'conda update' installs packages not in prefix #6550
* fix #6546 update after creating an empty env (#6568)
* fix #6557 conda list FileNotFoundError (#6558)
* fix #6554 package cache FileNotFoundError (#6555)
* fix #6529 yaml parse error (#6560)
* fix #6562 repodata_record.json permissions error stack trace (#6564)
* fix #6520 --use-local flag (#6526)

## 4.4.3 (2017-12-22)

### Improvements
* adjust error report message (#6534)

### Bug Fixes
* fix #6530 package cache JsonDecodeError / ValueError (#6533)
* fix #6538 BrokenPipeError (#6540)
* fix #6532 remove anaconda metapackage hack (#6539)
* fix #6536 'conda env export' for old versions of pip (#6535)
* fix #6541 py2 and unicode in environments.txt (#6542)

### Non-User-Facing Changes
* regression tests for #6512 (#6515)


## 4.4.2 (2017-12-22)

### Deprecations/Breaking Changes
* resolve #6523 don't prune with --update-all (#6524)

### Bug Fixes
* fix #6508 environments.txt permissions error stack trace (#6511)
* fix #6522 error message formatted incorrectly (#6525)
* fix #6516 hold channels over from get_index to install_actions (#6517)


## 4.4.1 (2017-12-21)

### Bug Fixes
* fix #6512 reactivate does not accept arguments (#6513)


## 4.4.0 (2017-12-20)

### Recommended change to enable conda in your shell

With the release of conda 4.4, we recommend a change to how the `conda` command is made available to your shell environment. All the old methods still work as before, but you'll need the new method to enable the new `conda activate` and `conda deactivate` commands.

For the "Anaconda Prompt" on Windows, there is no change.

For Bourne shell derivatives (bash, zsh, dash, etc.), you likely currently have a line similar to

    export PATH="/opt/conda/bin:$PATH"

in your `~/.bashrc` file (or `~/.bash_profile` file on macOS).  The effect of this line is that your base environment is put on PATH, but without actually *activating* that environment. (In 4.4 we've renamed the 'root' environment to the 'base' environment.) With conda 4.4, we recommend removing the line where the `PATH` environment variable is modified, and replacing it with

    . /opt/conda/etc/profile.d/conda.sh
    conda activate base

In the above, it's assumed that `/opt/conda` is the location where you installed miniconda or Anaconda.  It may also be something like `~/Anaconda3` or `~/miniconda2`.

For system-wide conda installs, to make the `conda` command available to all users, rather than manipulating individual `~/.bashrc` (or `~/.bash_profile`) files for each user, just execute once

    $ sudo ln -s /opt/conda/etc/profile.d/conda.sh /etc/profile.d/conda.sh

This will make the `conda` command itself available to all users, but conda's base (root) environment will *not* be activated by default.  Users will still need to run `conda activate base` to put the base environment on PATH and gain access to the executables in the base environment.

After updating to conda 4.4, we also recommend pinning conda to a specific channel.  For example, executing the command

    $ conda config --system --add pinned_packages conda-canary::conda

will make sure that whenever conda is installed or changed in an environment, the source of the package is always being pulled from the `conda-canary` channel.  This will be useful for people who use `conda-forge`, to prevent conda from flipping back and forth between 4.3 and 4.4.


### New Feature Highlights

* **conda activate**: The logic and mechanisms underlying environment activation have been reworked. With conda 4.4, `conda activate` and `conda deactivate` are now the preferred commands for activating and deactivating environments. You'll find they are much more snappy than the `source activate` and `source deactivate` commands from previous conda versions. The `conda activate` command also has advantages of (1) being universal across all OSes, shells, and platforms, and (2) not having path collisions with scripts from other packages like python virtualenv's activate script.


* **constrained, optional dependencies**: Conda now allows a package to constrain versions of other packages installed alongside it, even if those constrained packages are not themselves hard dependencies for that package. In other words, it lets a package specify that, if another package ends up being installed into an environment, it must at least conform to a certain version specification. In effect, constrained dependencies are a type of "reverse" dependency. It gives a tool to a parent package to exclude other packages from an environment that might otherwise want to depend on it.

  Constrained optional dependencies are supported starting with conda-build 3.0 (via [conda/conda-build#2001[(https://github.com/conda/conda-build/pull/2001)). A new `run_constrained` keyword, which takes a list of package specs similar to the `run` keyword, is recognized under the `requirements` section of `meta.yaml`. For backward compatibility with versions of conda older than 4.4, a requirement may be listed in both the `run` and the `run_constrained` section. In that case older versions of conda will see the package as a hard dependency, while conda 4.4 will understand that the package is meant to be optional.

  Optional, constrained dependencies end up in `repodata.json` under a `constrains` keyword, parallel to the `depends` keyword for a package's hard dependencies.


* **enhanced package query language**: Conda has a built-in query language for searching for and matching packages, what we often refer to as `MatchSpec`. The MatchSpec is what users input on the command line when they specify packages for `create`, `install`, `update`, and `remove` operations. With this release, MatchSpec (rather than a regex) becomes the default input for `conda search`. We have also substantially enhanced our MatchSpec query language.

  For example,

      conda install conda-forge::python

  is now a valid command, which specifies that regardless of the active list of channel priorities, the python package itself should come from the `conda-forge` channel. As before, the difference between `python=3.5` and `python==3.5` is that the first contains a "*fuzzy*" version while the second contains an *exact* version. The fuzzy spec will match all python packages with versions `>=3.5` and `<3.6`. The exact spec will match only python packages with version `3.5`, `3.5.0`, `3.5.0.0`, etc. The canonical string form for a MatchSpec is thus

      (channel::)name(version(build_string))

  which should feel natural to experienced conda users. Specifications however are often necessarily more complicated than this simple form can support, and for these situations we've extended the specification to include an optional square bracket `[]` component containing comma-separated key-value pairs to allow matching on most any field contained in a package's metadata. Take, for example,

      conda search 'conda-forge/linux-64::*[md5=e42a03f799131d5af4196ce31a1084a7]' --info

  which results in information for the single package

  ```
  cytoolz 0.8.2 py35_0
  --------------------
  file name   : cytoolz-0.8.2-py35_0.tar.bz2
  name        : cytoolz
  version     : 0.8.2
  build string: py35_0
  build number: 0
  size        : 1.1 MB
  arch        : x86_64
  platform    : Platform.linux
  license     : BSD 3-Clause
  subdir      : linux-64
  url         : https://conda.anaconda.org/conda-forge/linux-64/cytoolz-0.8.2-py35_0.tar.bz2
  md5         : e42a03f799131d5af4196ce31a1084a7
  dependencies:
    - python 3.5*
    - toolz >=0.8.0
  ```

  The square bracket notation can also be used for any field that we match on outside the package name, and will override information given in the "simple form" position. To give a contrived example, `python==3.5[version='>=2.7,<2.8']` will match `2.7.*` versions and not `3.5`.


* **environments track user-requested state**: Building on our enhanced MatchSpec query language, conda environments now also track and differentiate (a) packages added to an environment because of an explicit user request from (b) packages brought into an environment to satisfy dependencies. For example, executing

      conda install conda-forge::scikit-learn

  will confine all future changes to the scikit-learn package in the environment to the conda-forge channel, until the spec is changed again. A subsequent command `conda install scikit-learn=0.18` would drop the `conda-forge` channel restriction from the package. And in this case, scikit-learn is the only user-defined spec, so the solver chooses dependencies from all configured channels and all available versions.


* **errors posted to core maintainers**: In previous versions of conda, unexpected errors resulted in a request for users to consider posting the error as a new issue on conda's github issue tracker. In conda 4.4, we've implemented a system for users to opt-in to sending that same error report via an HTTP POST request directly to the core maintainers.

  When an unexpected error is encountered, users are prompted with the error report followed by a `[y/N]` input. Users can elect to send the report, with 'no' being the default response. Users can also permanently opt-in or opt-out, thereby skipping the prompt altogether, using the boolean `report_errors` configuration parameter.


* **various UI improvements**: To push through some of the big leaps with transactions in conda 4.3, we accepted some regressions on progress bars and other user interface features. All of those indicators of progress, and more, have been brought back and further improved.


* **aggressive updates**: Conda now supports an `aggressive_update_packages` configuration parameter that holds a sequence of MatchSpec strings, in addition to the `pinned_packages` configuration parameter. Currently, the default value contains the packages `ca-certificates`, `certifi`, and `openssl`. When manipulating configuration with the `conda config` command, use of the `--system` and `--env` flags will be especially helpful here. For example,

      conda config --add aggressive_update_packages defaults::pyopenssl --system

  would ensure that, system-wide, solves on all environments enforce using the latest version of `pyopenssl` from the `defaults` channel.

      conda config --add pinned_packages python=2.7 --env

  would lock all solves for the current active environment to python versions matching `2.7.*`.


* **other configuration improvements**: In addition to `conda config --describe`, which shows detailed descriptions and default values for all available configuration parameters, we have a new `conda config --write-default` command. This new command simply writes the contents of `conda config --describe` to a condarc file, which is a great starter template. Without additional arguments, the command will write to the `.condarc` file in the user's home directory. The command also works with the `--system`, `--env`, and `--file` flags to write the contents to alternate locations.

  Conda exposes a tremendous amount of flexibility via configuration. For more information, [The Conda Configuration Engine for Power Users](https://www.continuum.io/blog/developer-blog/conda-configuration-engine-power-users) blog post is a good resource.


### Deprecations/Breaking Changes
* the conda 'root' environment is now generally referred to as the 'base' environment
* Conda 4.4 now warns when available information about per-path sha256 sums and file sizes
  do not match the recorded information.  The warning is scheduled to be an error in conda 4.5.
  Behavior is configurable via the `safety_checks` configuration parameter.
* remove support for with_features_depends (#5191)
* resolve #5468 remove --alt-hint from CLI API (#5469)
* resolve #5834 change default value of 'allow_softlinks' from True to False (#5835)
* resolve #5842 add deprecation warnings for 'conda env upload' and 'conda env attach' (#5843)

### API
* Add Solver from conda.core.solver with three methods to conda.api (4.4.0rc1) (#5838)

### Improvements
* constrained, optional dependencies (#4982)
* conda shell function (#5044, #5141, #5162, #5169, #5182, #5210, #5482)
* resolve #5160 conda xontrib plugin (#5157)
* resolve #1543 add support and tests for --no-deps and --only-deps (#5265)
* resolve #988 allow channel name to be part of the package name spec (#5365, #5791)
* resolve #5530 add ability for users to choose to post unexpected errors to core maintainers (#5531, #5571, #5585)
* Solver, UI, History, and Other (#5546, #5583, #5740)
* improve 'conda search' to leverage new MatchSpec query language (#5597)
* filter out unwritable package caches from conda clean command (#4620)
* envs_manager, requested spec history, declarative solve, and private env tests (#4676, #5114, #5094, #5145, #5492)
* make python entry point format match pip entry points (#5010)
* resolve #5113 clean up CLI imports to improve process startup time (#4799)
* resolve #5121 add features/track_features support for MatchSpec (#5054)
* resolve #4671 hold verify backoff count in transaction context (#5122)
* resolve #5078 record package metadata after tarball extraction (#5148)
* resolve #3580 support stacking environments (#5159)
* resolve #3763, #4378 allow pip requirements.txt syntax in environment files (#3969)
* resolve #5147 add 'config files' to conda info (#5269)
* use --format=json to parse list of pip packages (#5205)
* resolve #1427 remove startswith '.' environment name constraint (#5284)
* link packages from extracted tarballs when tarball is gone (#5289)
* resolve #2511 accept config information from stdin (#5309)
* resolve #4302 add ability to set map parameters with conda config (#5310)
* resolve #5256 enable conda config --get for all primitive parameters (#5312)
* resolve #1992 add short flag -C for --use-index-cache (#5314)
* resolve #2173 add --quiet option to conda clean (#5313)
* resolve #5358 conda should exec to subcommands, not subprocess (#5359)
* resolve #5411 add 'conda config --write-default' (#5412)
* resolve #5081 make pinned packages optional dependencies (#5414)
* resolve #5430 eliminate current deprecation warnings (#5422)
* resolve #5470 make stdout/stderr capture in python_api customizable (#5471)
* logging simplifications/improvements (#5547, #5578)
* update license information (#5568)
* enable threadpool use for repodata collection by default (#5546, #5587)
* conda info now raises PackagesNotFoundError (#5655)
* index building optimizations (#5776)
* fix #5811 change safety_checks default to 'warn' for conda 4.4 (4.4.0rc1) (#5824)
* add constrained dependencies to conda's own recipe (4.4.0rc1) (#5823)
* clean up parser imports (4.4.0rc2) (#5844)
* resolve #5983 add --download-only flag to create, install, and update (4.4.0rc2) (#5988)
* add ca-certificates and certifi to aggressive_update_packages default (4.4.0rc2) (#5994)
* use environments.txt to list all known environments (4.4.0rc2) (#6313)
* resolve #5417 ensure unlink order is correctly sorted (4.4.0) (#6364)
* resolve #5370 index is only prefix and cache in --offline mode (4.4.0) (#6371)
* reduce redundant sys call during file copying (4.4.0rc3) (#6421)
* enable aggressive_update_packages (4.4.0rc3) (#6392)
* default conda.sh to dash if otherwise can't detect (4.4.0rc3) (#6414)
* canonicalize package names when comparing with pip (4.4.0rc3) (#6438)
* add target prefix override configuration parameter (4.4.0rc3) (#6413)
* resolve #6194 warn when conda is outdated (4.4.0rc3) (#6370)
* add information to displayed error report (4.4.0rc3) (#6437)
* csh wrapper (4.4.0) (#6463)
* resolve #5158 --override-channels (4.4.0) (#6467)
* fish update for conda 4.4 (4.4.0) (#6475, #6502)
* skip an unnecessary environments.txt rewrite (4.4.0) (#6495)

### Bug Fixes
* fix some conda-build compatibility issues (#5089)
* resolve #5123 export toposort (#5124)
* fix #5132 signal handler can only be used in main thread (#5133)
* fix orphaned --clobber parser arg (#5188)
* fix #3814 don't remove directory that's not a conda environment (#5204)
* fix #4468 _license stack trace (#5206)
* fix #4987 conda update --all no longer displays full list of packages (#5228)
* fix #3489 don't error on remove --all if environment doesn't exist (#5231)
* fix #1509 bash doesn't need full path for pre/post link/unlink scripts on unix (#5252)
* fix #462 add regression test (#5286)
* fix #5288 confirmation prompt doesn't accept no (#5291)
* fix #1713 'conda package -w' is case dependent on Windows (#5308)
* fix #5371 try falling back to pip's vendored requests if no requests available (#5372)
* fix #5356 skip root logger configuration (#5380)
* fix #5466 scrambled URL of non-alias channel with token (#5467)
* fix #5444 environment.yml file not found (#5475)
* fix #3200 use proper unbound checks in bash code and test (#5476)
* invalidate PrefixData cache on rm_rf for conda-build (#5491, #5499)
* fix exception when generating JSON output (#5628)
* fix target prefix determination (#5642)
* use proxy to avoid segfaults (#5716)
* fix #5790 incorrect activation message (4.4.0rc1) (#5820)
* fix #5808 assertion error when loading package cache (4.4.0rc1) (#5815)
* fix #5809 _pip_install_via_requirements got an unexpected keyword argument 'prune' (4.4.0rc1) (#5814)
* fix #5811 change safety_checks default to 'warn' for conda 4.4 (4.4.0rc1) (#5824)
* fix #5825 --json output format (4.4.0rc1) (#5831)
* fix force_reinstall for case when packages aren't actually installed (4.4.0rc1) (#5836)
* fix #5680 empty pip subsection error in environment.yml (4.4.0rc2) (#6275)
* fix #5852 bad tokens from history crash conda installs (4.4.0rc2) (#6076)
* fix #5827 no error message on invalid command (4.4.0rc2) (#6352)
* fix exception handler for 'conda activate' (4.4.0rc2) (#6365)
* fix #6173 double prompt immediately after conda 4.4 upgrade (4.4.0rc2) (#6351)
* fix #6181 keep existing pythons pinned to minor version (4.4.0rc2) (#6363)
* fix #6201 incorrect subdir shown for conda search when package not found (4.4.0rc2) (#6367)
* fix #6045 help message and zsh shift (4.4.0rc3) (#6368)
* fix noarch python package resintall (4.4.0rc3) (#6394)
* fix #6366 shell activation message (4.4.0rc3) (#6369)
* fix #6429 AttributeError on 'conda remove' (4.4.0rc3) (#6434)
* fix #6449 problems with 'conda info --envs' (#6451)
* add debug exception for #6430 (4.4.0rc3) (#6435)
* fix #6441 NotImplementedError on 'conda list' (4.4.0rc3) (#6442)
* fix #6445 scale back directory activation in PWD (4.4.0rc3) (#6447)
* fix #6283 no-deps for conda update case (4.4.0rc3) (#6448)
* fix #6419 set PS1 in python code (4.4.0rc3) (#6446)
* fix #6466 sp_dir doesn't exist (#6470)
* fix #6350 --update-all removes too many packages (4.4.0) (#6491)
* fix #6057 unlink-link order for python noarch packages on windows 4.4.x (4.4.0) (#6494)

### Non-User-Facing Changes
* eliminate index modification in Resolve init (#4333)
* new MatchSpec implementation (#4158, #5517)
* update conda.recipe for 4.4 (#5086)
* resolve #5118 organization and cleanup for 4.4 release (#5115)
* remove unused disk space check instructions (#5167)
* localfs adapter tests (#5181)
* extra config command tests (#5185)
* add coverage for confirm (#5203)
* clean up FileNotFoundError and DirectoryNotFoundError (#5237)
* add assertion that a path only has a single hard link before rewriting prefixes (#5305)
* remove pycrypto as requirement on windows (#5326)
* import cleanup, dead code removal, coverage improvements, and other
  housekeeping (#5472, #5474, #5480)
* rename CondaFileNotFoundError to PathNotFoundError (#5521)
* work toward repodata API (#5267)
* rename PackageNotFoundError to PackagesNotFoundError and fix message formatting (#5602)
* update conda 4.4 bld.bat windows recipe (#5573)
* remove last remnant of CondaEnvRuntimeError (#5643)
* fix typo (4.4.0rc2) (#6043)
* replace Travis-CI with CircleCI (4.4.0rc2) (#6345)
* key-value features (#5645); reverted in 4.4.0rc2 (#6347, #6492)
* resolve #6431 always add env_vars to info_dict (4.4.0rc3) (#6436)
* move shell inside conda directory (4.4.0) (#6479)
* remove dead code (4.4.0) (#6489)


## 4.3.34 (2018-02-09)

### Bug Fixes
* fix #6833 improve feature mismatch metric (#6853)


## 4.3.33 (2018-01-24)

### Bug Fixes
* fix #6718 broken 'conda install --rev' (#6719)
* fix #6765 adjust the feature score assigned to packages not installed (#6766)


## 4.3.32 (2018-01-10)

### Improvements
* resolve #6711 fall back to copy/unlink for EINVAL, EXDEV rename failures (#6712)

### Bug Fixes
* fix #6057 unlink-link order for python noarch packages on windows (#6277)
* fix #6509 custom_channels incorrect in 'conda config --show' (#6510)


## 4.3.31 (2017-12-15)

### Improvements
* add delete_trash to conda_env create (#6299)

### Bug Fixes
* fix #6023 assertion error for temp file (#6154)
* fix #6220 --no-builds flag for 'conda env export' (#6221)
* fix #6271 timestamp prioritization results in undesirable race-condition (#6279)

### Non-User-Facing Changes
* fix two failing integration tests after anaconda.org API change (#6182)
* resolve #6243 mark root as not writable when sys.prefix is not a conda environment (#6274)
* add timing instrumentation (#6458)


## 4.3.30 (2017-10-17)

### Improvements
* address #6056 add additional proxy variables to 'conda info --all' (#6083)

### Bug Fixes
* address #6164 move add_defaults_to_specs after augment_specs (#6172)
* fix #6057 add additional detail for message 'cannot link source that does not exist' (#6082)
* fix #6084 setting default_channels from CLI raises NotImplementedError (#6085)


## 4.3.29 (2017-10-09)

### Bug Fixes
* fix #6096 coerce to millisecond timestamps (#6131)


## 4.3.28 (2017-10-06)

### Bug Fixes
* fix #5854 remove imports of pkg_resources (#5991)
* fix millisecond timestamps (#6001)


## 4.3.27 (2017-09-18)

### Bug Fixes
* fix #5980 always delete_prefix_from_linked_data in rm_rf (#5982)


## 4.3.26 (2017-09-15)

### Deprecations/Breaking Changes
* resolve #5922 prioritize channels within multi-channels (#5923)
* add https://repo.continuum.io/pkgs/main to defaults multi-channel (#5931)

### Improvements
* add a channel priority minimization pass to solver logic (#5859)
* invoke cmd.exe with /D for pre/post link/unlink scripts (#5926)
* add boto3 use to s3 adapter (#5949)

### Bug Fixes
* always remove linked prefix entry with rm_rf (#5846)
* resolve #5920 bump repodata pickle version (#5921)
* fix msys2 activate and deactivate (#5950)


## 4.3.25 (2017-08-16)

### Deprecations/Breaking Changes
* resolve #5834 change default value of 'allow_softlinks' from True to False (#5839)

### Improvements
* add non-admin check to optionally disable non-privileged operation (#5724)
* add extra warning message to always_softlink configuration option (#5826)

### Bug Fixes
* fix #5763 channel url string splitting error (#5764)
* fix regex for repodata _mod and _etag (#5795)
* fix uncaught OSError for missing device (#5830)


## 4.3.24 (2017-07-31)

### Bug Fixes
* fix #5708 package priority sort order (#5733)


## 4.3.23 (2017-07-21)

### Improvements
* resolve #5391 PackageNotFound and NoPackagesFoundError clean up (#5506)

### Bug Fixes
* fix #5525 too many Nones in CondaHttpError (#5526)
* fix #5508 assertion failure after test file not cleaned up (#5533)
* fix #5523 catch OSError when home directory doesn't exist (#5549)
* fix #5574 traceback formatting (#5580)
* fix #5554 logger configuration levels (#5555)
* fix #5649 create_default_packages configuration (#5703)


## 4.3.22 (2017-06-12)

### Improvements
* resolve #5428 clean up cli import in conda 4.3.x (#5429)
* resolve #5302 add warning when creating environment with space in path (#5477)
* for ftp connections, ignore host IP from PASV as it is often wrong (#5489)
* expose common race condition exceptions in exports for conda-build (#5498)

### Bug Fixes
* fix #5451 conda clean --json bug (#5452)
* fix #5400 confusing deactivate message (#5473)
* fix #5459 custom subdir channel parsing (#5478)
* fix #5483 problem with setuptools / pkg_resources import (#5496)


## 4.3.21 (2017-05-25)

### Bug Fixes
* fix #5420 conda-env update error (#5421)
* fix #5425 is admin on win int not callable (#5426)


## 4.3.20 (2017-05-23)

### Improvements
* resolve #5217 skip user confirm in python_api, force always_yes (#5404)

### Bug Fixes
* fix #5367 conda info always shows 'unknown' for admin indicator on Windows (#5368)
* fix #5248 drop plan description information that might not alwasy be accurate (#5373)
* fix #5378 duplicate log messages (#5379)
* fix #5298 record has 'build', not 'build_string' (#5382)
* fix #5384 silence logging info to avoid interfering with JSON output (#5393)
* fix #5356 skip root/conda logger init for cli.python_api (#5405)

### Non-User-Facing Changes
* avoid persistent state after channel priority test (#5392)
* resolve #5402 add regression test for #5384 (#5403)
* clean up inner function definition inside for loop (#5406)


## 4.3.19 (2017-05-18)

### Improvements
* resolve #3689 better error messaging for missing anaconda-client (#5276)
* resolve #4795 conda env export lacks -p flag (#5275)
* resolve #5315 add alias verify_ssl for ssl_verify (#5316)
* resolve #3399 add netrc existence/location to 'conda info' (#5333)
* resolve #3810 add --prefix to conda env update (#5335)

### Bug Fixes
* fix #5272 conda env export ugliness under python2 (#5273)
* fix #4596 warning message from pip on conda env export (#5274)
* fix #4986 --yes not functioning for conda clean (#5311)
* fix #5329 unicode errors on Windows (#5328, #5357)
* fix sys_prefix_unfollowed for Python 3 (#5334)
* fix #5341 --json flag with conda-env (#5342)
* fix 5321 ensure variable PROMPT is set in activate.bat (#5351)

### Non-User-Facing Changes
* test conda 4.3 with requests 2.14.2 (#5281)
* remove pycrypto as requirement on windows (#5325)
* fix typo avaialble -> available (#5345)
* fix test failures related to menuinst update (#5344, #5362)


## 4.3.18 (2017-05-09)

### Improvements
* resolve #4224 warn when pysocks isn't installed (#5226)
* resolve #5229 add --insecure flag to skip ssl verification (#5230)
* resolve #4151 add admin indicator to conda info on windows (#5241)

### Bug Fixes
* fix #5152 conda info spacing (#5166)
* fix --use-index-cache actually hitting the index cache (#5134)
* backport LinkPathAction verify from 4.4 (#5171)
* fix #5184 stack trace on invalid map configuration parameter (#5186)
* fix #5189 stack trace on invalid sequence config param (#5192)
* add support for the linux-aarch64 platform (#5190)
* fix repodata fetch with the `--offline` flag (#5146)
* fix #1773 conda remove spell checking (#5176)
* fix #3470 reduce excessive error messages (#5195)
* fix #1597 make extra sure --dry-run doesn't take any actions (#5201)
* fix #3470 extra newlines around exceptions (#5200)
* fix #5214 install messages for 'nothing_to_do' case (#5216)
* fix #598 stack trace for condarc write permission denied (#5232)
* fix #4960 extra information when exception can't be displayed (#5236)
* fix #4974 no matching dist in linked data for prefix (#5239)
* fix #5258 give correct element types for conda config --describe (#5259)
* fix #4911 separate shutil.copy2 into copy and copystat (#5261)

### Non-User-Facing Changes
* resolve #5138 add test of rm_rf of symlinked files (#4373)
* resolve #4516 add extra trace-level logging (#5249, #5250)
* add tests for --update-deps flag (#5264)


## 4.3.17 (2017-04-24)

### Improvements
* fall back to copy if hardlink fails (#5002)
* add timestamp metadata for tiebreaking conda-build 3 hashed packages (#5018)
* resolve #5034 add subdirs configuration parameter (#5030)
* resolve #5081 make pinned packages optional/constrained dependencies (#5088)
* resolve #5108 improve behavior and add tests for spaces in paths (#4786)

### Bug Fixes
* quote prefix paths for locations with spaces (#5009)
* remove binstar logger configuration overrides (#4989)
* fix #4969 error in DirectoryNotFoundError (#4990)
* fix #4998 pinned string format (#5011)
* fix #5039 collecting main_info shouldn't fail on requests import (#5090)
* fix #5055 improve bad token message for anaconda.org (#5091)
* fix #5033 only re-register valid signal handlers (#5092)
* fix #5028 imports in main_list (#5093)
* fix #5073 allow client_ssl_cert{_key} to be of type None (#5096)
* fix #4671 backoff for package validate race condition (#5098)
* fix #5022 gnu_get_libc_version => linux_get_libc_version (#5099)
* fix #4849 package name match bug (#5103)
* fixes #5102 allow proxy_servers to be of type None (#5107)
* fix #5111 incorrect typify for str + NoneType (#5112)

### Non-User-Facing Changes
* resolve #5012 remove CondaRuntimeError and RuntimeError (#4818)
* full audit ensuring relative import paths within project (#5090)
* resolve #5116 refactor conda/cli/activate.py to help menuinst (#4406)


## 4.3.16 (2017-03-30)

### Improvements
* additions to configuration SEARCH_PATH to improve consistency (#4966)
* add 'conda config --describe' and extra config documentation (#4913)
* enable packaging pinning in condarc using pinned_packages config parameter
  as beta feature (#4921, #4964)

### Bug Fixes
* fix #4914 handle directory creation on top of file paths (#4922)
* fix #3982 issue with CONDA_ENV and using powerline (#4925)
* fix #2611 update instructions on how to source conda.fish (#4924)
* fix #4860 missing information on package not found error (#4935)
* fix #4944 command not found error error (#4963)


## 4.3.15 (2017-03-20)

### Improvements
* allow pkgs_dirs to be configured using `conda config` (#4895)

### Bug Fixes
* remove incorrect elision of delete_prefix_from_linked_data() (#4814)
* fix envs_dirs order for read-only root prefix (#4821)
* fix break-point in conda clean (#4801)
* fix long shebangs when creating entry points (#4828)
* fix spelling and typos (#4868, #4869)
* fix #4840 TypeError reduce() of empty sequence with no initial value (#4843)
* fix zos subdir (#4875)
* fix exceptions triggered during activate (#4873)


## 4.3.14 (2017-03-03)

### Improvements
* use cPickle in place of pickle for repodata (#4717)
* ignore pyc compile failure (#4719)
* use conda.exe for windows entry point executable (#4716, #4720)
* localize use of conda_signal_handler (#4730)
* add skip_safety_checks configuration parameter (#4767)
* never symlink executables using ORIGIN (#4625)
* set activate.bat codepage to CP_ACP (#4558)

### Bug Fixes
* fix #4777 package cache initialization speed (#4778)
* fix #4703 menuinst PathNotFoundException (#4709)
* ignore permissions error if user_site can't be read (#4710)
* fix #4694 don't import requests directly in models (#4711)
* fix #4715 include resources directory in recipe (#4716)
* fix CondaHttpError for URLs that contain '%' (#4769)
* bug fixes for preferred envs (#4678)
* fix #4745 check for info/index.json with package is_extracted (#4776)
* make sure url gets included in CondaHTTPError (#4779)
* fix #4757 map-type configs set to None (#4774)
* fix #4788 partial package extraction (#4789)

### Non-User-Facing Changes
* test coverage improvement (#4607)
* CI configuration improvements (#4713, #4773, #4775)
* allow sha256 to be None (#4759)
* add cache_fn_url to exports (#4729)
* add unicode paths for PY3 integration tests (#4760)
* additional unit tests (#4728, #4783)
* fix conda-build compatibility and tests (#4785)


## 4.3.13 (2017-02-17)

### Improvements
* resolve #4636 environment variable expansion for pkgs_dirs (#4637)
* link, symlink, islink, and readlink for Windows (#4652, #4661)
* add extra information to CondaHTTPError (#4638, #4672)

### Bug Fixes
* maximize requested builds after feature determination (#4647)
* fix #4649 incorrect assert statement concerning package cache directory (#4651)
* multi-user mode bug fixes (#4663)

### Non-User-Facing Changes
* path_actions unit tests (#4654)
* remove dead code (#4369, #4655, #4660)
* separate repodata logic from index into a new core/repodata.py module (#4669)


## 4.3.12 (2017-02-14)

### Improvements
* prepare conda for uploading to pypi (#4619)
* better general http error message (#4627)
* disable old python noarch warning (#4576)

### Bug Fixes
* fix UnicodeDecodeError for ensure_text_type (#4585)
* fix determination of if file path is writable (#4604)
* fix #4592 BufferError cannot close exported pointers exist (#4628)
* fix run_script current working directory (#4629)
* fix pkgs_dirs permissions regression (#4626)

### Non-User-Facing Changes
* fixes for tests when conda-bld directory doesn't exist (#4606)
* use requirements.txt and Makefile for travis-ci setup (#4600, #4633)
* remove hasattr use from compat functions (#4634)


## 4.3.11 (2017-02-09)

### Bug Fixes
* fix attribute error in add_defaults_to_specs (#4577)


## 4.3.10 (2017-02-07)

### Improvements
* remove .json from pickle path (#4498)
* improve empty repodata noarch warning and error messages (#4499)
* don't add python and lua as default specs for private envs (#4529, #4533)
* let default_python be None (#4547, #4550)

### Bug Fixes
* fix #4513 null pointer exception for channel without noarch (#4518)
* fix ssl_verify set type (#4517)
* fix bug for windows multiuser (#4524)
* fix clone with noarch python packages (#4535)
* fix ipv6 for python 2.7 on Windows (#4554)

### Non-User-Facing Changes
* separate integration tests with a marker (#4532)


## 4.3.9 (2017-01-31)

### Improvements
* improve repodata caching for performance (#4478, #4488)
* expand scope of packages included by bad_installed (#4402)
* silence pre-link warning for old noarch (#4451)
* add configuration to optionally require noarch repodata (#4450)
* improve conda subprocessing (#4447)
* respect info/link.json (#4482)

### Bug Fixes
* fix #4398 'hard' was used for link type at one point (#4409)
* fixed "No matches for wildcard '$activate_d/*.fish'" warning (#4415)
* print correct activate/deactivate message for fish shell (#4423)
* fix 'Dist' object has no attribute 'fn' (#4424)
* fix noarch generic and add additional integration test (#4431)
* fix #4425 unknown encoding (#4433)

### Non-User-Facing Changes
* fail CI on conda-build fail (#4405)
* run doctests (#4414)
* make index record mutable again (#4461)
* additional test for conda list --json (#4480)


## 4.3.8 (2017-01-23)

### Bug Fixes
* fix #4309 ignore EXDEV error for directory renames (#4392)
* fix #4393 by force-renaming certain backup files if the path already exists (#4397)


## 4.3.7 (2017-01-20)

### Bug Fixes
* actually revert json output for leaky plan (#4383)
* fix not raising on pre/post-link error (#4382)
* fix find_commands and find_executable for symlinks (#4387)


## 4.3.6 (2017-01-18)

### Bug Fixes
* fix 'Uncaught backoff with errno 41' warning on windows (#4366)
* revert json output for leaky plan (#4349)
* audit os.environ setting (#4360)
* fix #4324 using old dist string instead of dist object (#4361)
* fix #4351 infinite recursion via code in #4120 (#4370)
* fix #4368 conda -h (#4367)
* workaround for symlink race conditions on activate (#4346)


## 4.3.5 (2017-01-17)

### Improvements
* add exception message for corrupt repodata (#4315)

### Bug Fixes
* fix package not being found in cache after download (#4297)
* fix logic for Content-Length mismatch (#4311, #4326)
* use unicode_escape after etag regex instead of utf-8 (#4325)
* fix #4323 central condarc file being ignored (#4327)
* fix #4316 a bug in deactivate (#4316)
* pass target_prefix as env_prefix regardless of is_unlink (#4332)
* pass positional argument 'context' to BasicClobberError (#4335)

### Non-User-Facing Changes
* additional package pinning tests (#4317)


## 4.3.4 (2017-01-13)

### Improvements
* vendor url parsing from urllib3 (#4289)

### Bug Fixes
* fix some bugs in windows multi-user support (#4277)
* fix problems with channels of type <unknown> (#4290)
* include aliases for first command-line argument (#4279)
* fix for multi-line FTP status codes (#4276)

### Non-User-Facing Changes
* make arch in IndexRecord a StringField instead of EnumField
* improve conda-build compatibility (#4266)


## 4.3.3 (2017-01-10)

### Improvements
* respect Cache-Control max-age header for repodata (#4220)
* add 'local_repodata_ttl' configurability (#4240)
* remove questionable "nothing to install" logic (#4237)
* relax channel noarch requirement for 4.3; warn now, raise in future feature release (#4238)
* add additional info to setup.py warning message (#4258)

### Bug Fixes
* remove features properly (#4236)
* do not use `IFS` to find activate/deactivate scripts to source (#4239)
* fix #4235 print message to stderr (#4241)
* fix relative path to python in activate.bat (#4242)
* fix args.channel references (#4245, #4246)
* ensure cache_fn_url right pad (#4255)
* fix #4256 subprocess calls must have env wrapped in str (#4259)


## 4.3.2 (2017-01-06)

### Deprecations/Breaking Changes
* Further refine conda channels specification. To verify if the url of a channel
  represents a valid conda channel, we check that `noarch/repodata.json` and/or
  `noarch/repodata.json.bz2` exist, even if empty. (#3739)

### Improvements
* add new 'path_conflict' and 'clobber' configuration options (#4119)
* separate fetch/extract pass for explicit URLs (#4125)
* update conda homepage to conda.io (#4180)

### Bug Fixes
* fix pre/post unlink/link scripts (#4113)
* fix package version regex and bug in create_link (#4132)
* fix history tracking (#4143)
* fix index creation order (#4131)
* fix #4152 conda env export failure (#4175)
* fix #3779 channel UNC path encoding errors on windows (#4190)
* fix progress bar (#4191)
* use context.channels instead of args.channel (#4199)
* don't use local cached repodata for file:// urls (#4209)

### Non-User-Facing Changes
* xfail anaconda token test if local token is found (#4124)
* fix open-ended test failures relating to python 3.6 release (#4145)
* extend timebomb for test_multi_channel_export (#4169)
* don't unlink dists that aren't in the index (#4130)
* add python 3.6 and new conda-build test targets (#4194)


## 4.3.1 (2016-12-19)

### Improvements
* additional pre-transaction validation (#4090)
* export FileMode enum for conda-build (#4080)
* memoize disk permissions tests (#4091)
* local caching of repodata without remote server calls; new 'repodata_timeout_secs'
  configuration parameter (#4094)
* performance tuning (#4104)
* add additional fields to dist object serialization (#4102)

### Bug Fixes
* fix a noarch install bug on windows (#4071)
* fix a spec mismatch that resulted in python versions getting mixed during packaging (#4079)
* fix rollback linked record (#4092)
* fix #4097 keep split in PREFIX_PLACEHOLDER (#4100)


## 4.3.0 (2016-12-14)  Safety

### New Features
* **Unlink and Link Packages in a Single Transaction**: In the past, conda hasn't always been safe
  and defensive with its disk-mutating actions. It has gleefully clobbered existing files, and
  mid-operation failures leave environments completely broken. In some of the most severe examples,
  conda can appear to "uninstall itself." With this release, the unlinking and linking of packages
  for an executed command is done in a single transaction. If a failure occurs for any reason
  while conda is mutating files on disk, the environment will be returned its previous state.
  While we've implemented some pre-transaction checks (verifying package integrity for example),
  it's impossible to anticipate every failure mechanism. In some circumstances, OS file
  permissions cannot be fully known until an operation is attempted and fails. And conda itself
  is not without bugs. Moving forward, unforeseeable failures won't be catastrophic. (#3833, #4030)

* **Progressive Fetch and Extract Transactions**: Like package unlinking and linking, the
  download and extract phases of package handling have also been given transaction-like behavior.
  The distinction is the rollback on error is limited to a single package. Rather than rolling back
  the download and extract operation for all packages, the single-package rollback prevents the
  need for having to re-download every package if an error is encountered. (#4021, #4030)

* **Generic- and Python-Type Noarch/Universal Packages**: Along with conda-build 2.1.0, a
  noarch/universal type for python packages is officially supported. These are much like universal
  python wheels. Files in a python noarch package are linked into a prefix just like any other
  conda package, with the following additional features
  1. conda maps the `site-packages` directory to the correct location for the python version
     in the environment,
  2. conda maps the python-scripts directory to either $PREFIX/bin or $PREFIX/Scripts depending
     on platform,
  3. conda creates the python entry points specified in the conda-build recipe, and
  4. conda compiles pyc files at install time when prefix write permissions are guaranteed.

  Python noarch packages must be "fully universal."  They cannot have OS- or
  python version-specific dependencies.  They cannot have OS- or python version-specific "scripts"
  files. If these features are needed, traditional conda packages must be used. (#3712)

* **Multi-User Package Caches**: While the on-disk package cache structure has been preserved,
  the core logic implementing package cache handling has had a complete overhaul.  Writable and
  read-only package caches are fully supported. (#4021)

* **Python API Module**: An oft requested feature is the ability to use conda as a python library,
  obviating the need to "shell out" to another python process. Conda 4.3 includes a
  `conda.cli.python_api` module that facilitates this use case. While we maintain the user-facing
  command-line interface, conda commands can be executed in-process. There is also a
  `conda.exports` module to facilitate longer-term usage of conda as a library across conda
  conda releases.  However, conda's python code *is* considered internal and private, subject
  to change at any time across releases. At the moment, conda will not install itself into
  environments other than its original install environment. (#4028)

* **Remove All Locks**:  Locking has never been fully effective in conda, and it often created a
  false sense of security. In this release, multi-user package cache support has been
  implemented for improved safety by hard-linking packages in read-only caches to the user's
  primary user package cache. Still, users are cautioned that undefined behavior can result when
  conda is running in multiple process and operating on the same package caches and/or
  environments. (#3862)

### Deprecations/Breaking Changes
* Conda will refuse to clobber existing files that are not within the unlink instructions of
  the transaction. At the risk of being user-hostile, it's a step forward for conda. We do
  anticipate some growing pains. For example, conda will not clobber packages that have been
  installed with pip (or any other package manager). In other instances, conda packages that
  contain overlapping file paths but are from different package families will not install at
  the same time. The `--force` command line flag is the escape hatch. Using `--force` will
  let your operation proceed, but also makes clear that you want conda to do something it
  considers unsafe.
* Conda signed packages have been removed in 4.3. Vulnerabilities existed. An illusion of security
  is worse than not having the feature at all.  We will be incorporating The Update Framework
  into conda in a future feature release. (#4064)
* Conda 4.4 will drop support for older versions of conda-build.

### Improvements
* create a new "trace" log level enabled by `-v -v -v` or `-vvv` (#3833)
* allow conda to be installed with pip, but only when used as a library/dependency (#4028)
* the 'r' channel is now part of defaults (#3677)
* private environment support for conda (#3988)
* support v1 info/paths.json file (#3927, #3943)
* support v1 info/package_metadata.json (#4030)
* improved solver hint detection, simplified filtering (#3597)
* cache VersionOrder objects to improve performance (#3596)
* fix documentation and typos (#3526, #3572, #3627)
* add multikey configuration validation (#3432)
* some Fish autocompletions (#2519)
* reduce priority for packages removed from the index (#3703)
* add user-agent, uid, gid to conda info (#3671)
* add conda.exports module (#3429)
* make http timeouts configurable (#3832)
* add a pkgs_dirs config parameter (#3691)
* add an 'always_softlink' option (#3870, #3876)
* pre-checks for diskspace, etc for fetch and extract #(4007)
* address #3879 don't print activate message when quiet config is enabled (#3886)
* add zos-z subdir (#4060)
* add elapsed time to HTTP errors (#3942)

### Bug Fixes
* account for the Windows Python 2.7 os.environ unicode aversion (#3363)
* fix link field in record object (#3424)
* anaconda api token bug fix; additional tests (#3673)
* fix #3667 unicode literals and unicode decode (#3682)
* add conda-env entrypoint (#3743)
* fix #3807 json dump on conda config --show --json (#3811)
* fix #3801 location of temporary hard links of index.json (#3813)
* fix invalid yml example (#3849)
* add arm platforms back to subdirs (#3852)
* fix #3771 better error message for assertion errors (#3802)
* fix #3999 spaces in shebang replacement (#4008)
* config --show-sources shouldn't show force by default (#3891)
* fix #3881 don't install conda-env in clones of root (#3899)
* conda-build dist compatibility (#3909)

### Non-User-Facing Changes
* remove unnecessary eval (#3428)
* remove dead install_tar function (#3641)
* apply PEP-8 to conda-env (#3653)
* refactor dist into an object (#3616)
* vendor appdirs; remove conda's dependency on anaconda-client import (#3675)
* revert boto patch from #2380 (#3676)
* move and update ROOT_NO_RM (#3697)
* integration tests for conda clean (#3695, #3699)
* disable coverage on s3 and ftp requests adapters (#3696, #3701)
* github repo hygiene (#3705, #3706)
* major install refactor (#3712)
* remove test timebombs (#4012)
* LinkType refactor (#3882)
* move CrossPlatformStLink and make available as export (#3887)
* make Record immutable (#3965)
* project housekeeping (#3994, #4065)
* context-dependent setup.py files (#4057)


## 4.2.17 (unreleased)

## Improvements
* silence pre-link warning for old noarch 4.2.x backport (#4453)

### Bug Fixes
* remove incorrect elision of delete_prefix_from_linked_data() (#4813)
* fix CB #1825 context clobbering (#4867)
* fix #5101 api->conda regex substitution for Anaconda API channels (#5100)

### Non-User-Facing Changes
* build 4.2.x against conda-build 2.1.2 and enforce passing (#4462)


## 4.2.16 (2017-01-20)

### Improvements
* vendor url parsing from urllib3 (#4289)
* workaround for symlink race conditions on activate (#4346)

### Bug Fixes
* do not replace \ with / in file:// URLs on Windows (#4269)
* include aliases for first command-line argument (#4279)
* fix for multi-line FTP status codes (#4276)
* fix errors with unknown type channels (#4291)
* change sys.exit to raise UpgradeError when info/files not found (#4388)

### Non-User-Facing Changes
* start using doctests in test runs and coverage (#4304)
* additional package pinning tests (#4312)


## 4.2.15 (2017-01-10)

### Improvements
* use 'post' instead of 'dev' for commits according to PEP-440 (#4234)
* do not use IFS to find activate/deactivate scripts to source (#4243)
* fix relative path to python in activate.bat (#4244)

### Bug Fixes
* replace sed with python for activate and deactivate #4257


## 4.2.14 (2017-01-07)

### Improvements
* use install.rm_rf for TemporaryDirectory cleanup (#3425)
* improve handling of local dependency information (#2107)
* add default channels to exports for Windows and Unix (#4103)
* make subdir configurable (#4178)

### Bug Fixes
* fix conda/install.py single-file behavior (#3854)
* fix the api->conda substitution (#3456)
* fix silent directory removal (#3730)
* fix location of temporary hard links of index.json (#3975)
* fix potential errors in multi-channel export and offline clone (#3995)
* fix auxlib/packaging, git hashes are not limited to 7 characters (#4189)
* fix compatibility with requests >=2.12, add pyopenssl as dependency (#4059)
* fix #3287 activate in 4.1-4.2.3 clobbers non-conda PATH changes (#4211)

### Non-User-Facing Changes
* fix open-ended test failures relating to python 3.6 release (#4166)
* allow args passed to cli.main() (#4193, #4200, #4201)
* test against python 3.6 (#4197)


## 4.2.13 (2016-11-22)

### Deprecations/Breaking Changes
* show warning message for pre-link scripts (#3727)
* error and exit for install of packages that require conda minimum version 4.3 (#3726)

### Improvements
* double/extend http timeouts (#3831)
* let descriptive http errors cover more http exceptions (#3834)
* backport some conda-build configuration (#3875)

### Bug Fixes
* fix conda/install.py single-file behavior (#3854)
* fix the api->conda substitution (#3456)
* fix silent directory removal (#3730)
* fix #3910 null check for is_url (#3931)

### Non-User-Facing Changes
* flake8 E116, E121, & E123 enabled (#3883)


## 4.2.12 (2016-11-02)

### Bug Fixes

* fix #3732, #3471, #3744 CONDA_BLD_PATH (#3747)
* fix #3717 allow no-name channels (#3748)
* fix #3738 move conda-env to ruamel_yaml (#3740)
* fix conda-env entry point (#3745 via #3743)
* fix again #3664 trash emptying (#3746)


## 4.2.11 (2016-10-23)

### Improvements
* only try once for windows trash removal (#3698)

### Bug Fixes
* fix anaconda api token bug (#3674)
* fix #3646 FileMode enum comparison (#3683)
* fix #3517 conda install --mkdir (#3684)
* fix #3560 hack anaconda token coverup on conda info (#3686)
* fix #3469 alias envs_path to envs_dirs (#3685)


## 4.2.10 (2016-10-18)

### Improvements
* add json output for `conda info -s` (#3588)
* ignore certain binary prefixes on windows (#3539)
* allow conda config files to have .yaml extensions or 'condarc' anywhere in filename (#3633)

### Bug Fixes
* fix conda-build's handle_proxy_407 import (#3666)
* fix #3442, #3459, #3481, #3531, #3548 multiple networking and auth issues (#3550)
* add back linux-ppc64le subdir support (#3584)
* fix #3600 ensure links are removed when unlinking (#3625)
* fix #3602 search channels by platform (#3629)
* fix duplicated packages when updating environment (#3563)
* fix #3590 exception when parsing invalid yaml (#3593 via #3634)
* fix #3655 a string decoding error (#3656)

### Non-User-Facing Changes
* backport conda.exports module to 4.2.x (#3654)
* travis-ci OSX fix (#3615 via #3657)


## 4.2.9 (2016-09-27)

### Bug Fixes
* fix #3536 conda-env messaging to stdout with --json flag (#3537)
* fix #3525 writing to sys.stdout with --json flag for post-link scripts (#3538)
* fix #3492 make NULL falsey with python 3 (#3524)


## 4.2.8 (2016-09-26)

### Improvements
* add "error" key back to json error output (#3523)

### Bug Fixes
* fix #3453 conda fails with create_default_packages (#3454)
* fix #3455 --dry-run fails (#3457)
* dial down error messages for rm_rf (#3522)
* fix #3467 AttributeError encountered for map config parameter validation (#3521)


## 4.2.7 (2016-09-16)

### Deprecations/Breaking Changes
* revert to 4.1.x behavior of `conda list --export` (#3450, #3451)

### Bug Fixes
* don't add binstar token if it's given in the channel spec (#3427, #3440, #3444)
* fix #3433 failure to remove broken symlinks (#3436)

### Non-User-Facing Changes
* use install.rm_rf for TemporaryDirectory cleanup (#3425)


## 4.2.6 (2016-09-14)

### Improvements
* add support for client TLS certificates (#3419)
* address #3267 allow migration of channel_alias (#3410)
* conda-env version matches conda version (#3422)

### Bug Fixes
* fix #3409 unsatisfiable dependency error message (#3412)
* fix #3408 quiet rm_rf (#3413)
* fix #3407 padding error messaging (#3416)
* account for the Windows Python 2.7 os.environ unicode aversion (#3363 via #3420)


## 4.2.5 (2016-09-08)

### Deprecations/Breaking Changes
* partially revert #3041 giving conda config --add previous --prepend behavior (#3364 via #3370)
* partially revert #2760 adding back conda package command (#3398)

### Improvements
* order output of conda config --show; make --json friendly (#3384 via #3386)
* clean the pid based lock on exception (#3325)
* improve file removal on all platforms (#3280 via #3396)

### Bug Fixes
* fix #3332 allow download urls with :: in them (#3335)
* fix always_yes and not-set argparse args overriding other sources (#3374)
* fix ftp fetch timeout (#3392)
* fix #3307 add try/except block for touch lock (#3326)
* fix CONDA_CHANNELS environment variable splitting (#3390)
* fix #3378 CONDA_FORCE_32BIT environment variable (#3391)
* make conda info channel urls actually give urls (#3397)
* fix cio_test compatibility (#3395 via #3400)


## 4.2.4 (2016-08-18)

### Bug Fixes
* fix #3277 conda list package order (#3278)
* fix channel priority issue with duplicated channels (#3283)
* fix local channel channels; add full conda-build unit tests (#3281)
* fix conda install with no package specified (#3284)
* fix #3253 exporting and importing conda environments (#3286)
* fix priority messaging on conda config --get (#3304)
* fix conda list --export; additional integration tests (#3291)
* fix conda update --all idempotence; add integration tests for channel priority (#3306)

### Non-User-Facing Changes
* additional conda-env integration tests (#3288)


## 4.2.3 (2016-08-11)

### Improvements
* added zsh and zsh.exe to Windows shells (#3257)

### Bug Fixes
* allow conda to downgrade itself (#3273)
* fix breaking changes to conda-build from 4.2.2 (#3265)
* fix empty environment issues with conda and conda-env (#3269)

### Non-User-Facing Changes
* add integration tests for conda-env (#3270)
* add more conda-build smoke tests (#3274)


## 4.2.2 (2016-08-09)

### Improvements
* enable binary prefix replacement on windows (#3262)
* add `--verbose` command line flag (#3237)
* improve logging and exception detail (#3237, #3252)
* do not remove empty environment without asking; raise an error when a named environment
  can't be found (#3222)

### Bug Fixes
* fix #3226 user condarc not available on Windows (#3228)
* fix some bugs in conda config --show* (#3212)
* fix conda-build local channel bug (#3202)
* remove subprocess exiting message (#3245)
* fix comment parsing and channels in conda-env environment.yml (#3258, #3259)
* fix context error with conda-env (#3232)
* fix #3182 conda install silently skipping failed linking (#3184)


## 4.2.1 (2016-08-01)

### Improvements
* improve an error message that can happen during conda install --revision (#3181)
* use clean sys.exit with user choice 'No' (#3196)

### Bug Fixes
* critical fix for 4.2.0 error when no git is on PATH (#3193)
* revert #3171 lock cleaning on exit pending further refinement
* patches for conda-build compatibility with 4.2 (#3187)
* fix a bug in --show-sources output that ignored aliased parameter names (#3189)

### Non-User-Facing Changes
* move scripts in bin to shell directory (#3186)


## 4.2.0 (2016-07-28)  Configuration

### New Features
* **New Configuration Engine**: Configuration and "operating context" are the foundation of
  conda's functionality. Conda now has the ability to pull configuration information from a
  multitude of on-disk locations, including `.d` directories and a `.condarc` file *within*
  a conda environment), along with full `CONDA_` environment variable support. Helpful
  validation errors are given for improperly-specified configuration. Full documentation
  updates pending. (#2537, #3160, #3178)
* **New Exception Handling Engine**: Previous releases followed a pattern of premature exiting
  (with hard calls to `sys.exit()` when exceptional circumstances were encountered. This
  release replaces over 100 `sys.exit` calls with python exceptions.  For conda developers,
  this will result in tests that are easier to write.  For developers using conda, this is a
  first step on a long path toward conda being directly importable.  For conda users, this will
  eventually result in more helpful and descriptive errors messages.
  (#2899, #2993, #3016, #3152, #3045)
* **Empty Environments**: Conda can now create "empty" environments when no initial packages
  are specified, alleviating a common source of confusion. (#3072, #3174)
* **Conda in Private Env**: Conda can now be configured to live within its own private
  environment.  While it's not yet default behavior, this represents a first step toward
  separating the `root` environment into a "conda private" environment and a "user default"
  environment. (#3068)
* **Regex Version Specification**: Regular expressions are now valid version specifiers.
  For example, `^1\.[5-8]\.1$|2.2`. (#2933)

### Deprecations/Breaking Changes
* remove conda init (#2759)
* remove conda package and conda bundle (#2760)
* deprecate conda-env repo; pull into conda proper (#2950, #2952, #2954, #3157, #3163, #3170)
* force use of ruamel_yaml (#2762)
* implement conda config --prepend; change behavior of --add to --append (#3041)
* exit on link error instead of logging it (#2639)

### Improvements
* improve locking (#2962, #2989, #3048, #3075)
* clean up requests usage for fetching packages (#2755)
* remove excess output from conda --help (#2872)
* remove os.remove in update_prefix (#3006)
* better error behavior if conda is spec'd for a non-root environment (#2956)
* scale back try_write function on unix (#3076)

### Bug Fixes
* remove psutil requirement, fixes annoying error message (#3135, #3183)
* fix #3124 add threading lock to memoize (#3134)
* fix a failure with multi-threaded repodata downloads (#3078)
* fix windows file url (#3139)
* address #2800, error with environment.yml and non-default channels (#3164)

### Non-User-Facing Changes
* project structure enhancement (#2929, #3132, #3133, #3136)
* clean up channel handling with new channel model (#3130, #3151)
* add Anaconda Cloud / Binstar auth handler (#3142)
* remove dead code (#2761, #2969)
* code refactoring and additional tests (#3052, #3020)
* remove auxlib from project root (#2931)
* vendor auxlib 0.0.40 (#2932, #2943, #3131)
* vendor toolz 0.8.0 (#2994)
* move progressbar to vendor directory (#2951)
* fix conda.recipe for new quirks with conda-build (#2959)
* move captured function to common module (#3083)
* rename CHANGELOG to md (#3087)


## 4.1.13 (unreleased)

* improve handling of local dependency information, #2107
* show warning message for pre-link scripts, #3727
* error and exit for install of packages that require conda minimum version 4.3, #3726
* fix conda/install.py single-file behavior, #3854
* fix open-ended test failures relating to python 3.6 release, #4167
* fix #3287 activate in 4.1-4.2.3 clobbers non-conda PATH changes, #4211
* fix relative path to python in activate.bat, #4244


## 4.1.12 (2016-09-08)

* fix #2837 "File exists" in symlinked path with parallel activations, #3210
* fix prune option when installing packages, #3354
* change check for placeholder to be more friendly to long PATH, #3349


## 4.1.11 (2016-07-26)

* fix PS1 backup in activate script, #3135 via #3155
* correct resolution for 'handle failures in binstar_client more generally', #3156


## 4.1.10 (2016-07-25)

* ignore symlink failure because of read-only file system, #3055
* backport shortcut tests, #3064
* fix #2979 redefinition of $SHELL variable, #3081
* fix #3060 --clone root --copy exception, #3080


## 4.1.9 (2016-07-20)

* fix #3104, add global BINSTAR_TOKEN_PAT
* handle failures in binstar_client more generally


## 4.1.8 (2016-07-12)

* fix #3004 UNAUTHORIZED for url (null binstar token), #3008
* fix overwrite existing redirect shortcuts when symlinking envs, #3025
* partially revert no default shortcuts, #3032, #3047


## 4.0.11 2016-07-09

* allow auto_update_conda from sysrc, #3015 via #3021


## 4.1.7 (2016-07-07)

* add msys2 channel to defaults on Windows, #2999
* fix #2939 channel_alias issues; improve offline enforcement, #2964
* fix #2970, #2974 improve handling of file:// URLs inside channel, #2976


## 4.1.6 (2016-07-01)

* slow down exp backoff from 1 ms to 100 ms factor, #2944
* set max time on exp_backoff to ~6.5 sec,#2955
* fix #2914 add/subtract from PATH; kill folder output text, #2917
* normalize use of get_index behavior across clone/explicit, #2937
* wrap root prefix check with normcase, #2938


## 4.1.5 (2016-06-29)

* more conservative auto updates of conda #2900
* fix some permissions errors with more aggressive use of move_path_to_trash, #2882
* fix #2891 error if allow_other_channels setting is used, #2896
* fix #2886, #2907 installing a tarball directly from the package cache, #2908
* fix #2681, #2778 reverting #2320 lock behavior changes, #2915


## 4.0.10 (2016-06-29)

* fix #2846 revert the use of UNC paths; shorten trash filenames, #2859 via #2878
* fix some permissions errors with more aggressive use of move_path_to_trash, #2882 via #2894


## 4.1.4 (2016-06-27)

* fix #2846 revert the use of UNC paths; shorten trash filenames, #2859
* fix exp backoff on Windows, #2860
* fix #2845 URL for local file repos, #2862
* fix #2764 restore full path var on win; create to CONDA_PREFIX env var, #2848
* fix #2754 improve listing pip installed packages, #2873
* change root prefix detection to avoid clobbering root activate scripts, #2880
* address #2841 add lowest and highest priority indication to channel config output, #2875
* add SYMLINK_CONDA to planned instructions, #2861
* use CONDA_PREFIX, not CONDA_DEFAULT_ENV for activate.d, #2856
* call scripts with redirect on win; more error checking to activate, #2852


## 4.1.3 (2016-06-23)

* ensure conda-env auto update, along with conda, #2772
* make yaml booleans behave how everyone expects them to, #2784
* use accept-encoding for repodata; prefer repodata.json to repodata.json.bz2, #2821
* additional integration and regression tests, #2757, #2774, #2787
* add offline mode to printed info; use offline flag when grabbing channels, #2813
* show conda-env version in conda info, #2819
* adjust channel priority superseded list, #2820
* support epoch ! characters in command line specs, #2832
* accept old default names and new ones when canonicalizing channel URLs #2839
* push PATH, PS1 manipulation into shell scripts, #2796
* fix #2765 broken source activate without arguments, #2806
* fix standalone execution of install.py, #2756
* fix #2810 activating conda environment broken with git bash on Windows, #2795
* fix #2805, #2781 handle both file-based channels and explicit file-based URLs, #2812
* fix #2746 conda create --clone of root, #2838
* fix #2668, #2699 shell recursion with activate #2831


## 4.1.2 (2016-06-17)

* improve messaging for "downgrades" due to channel priority, #2718
* support conda config channel append/prepend, handle duplicates, #2730
* remove --shortcuts option to internal CLI code, #2723
* fix an issue concerning space characters in paths in activate.bat, #2740
* fix #2732 restore yes/no/on/off for booleans on the command line, #2734
* fix #2642 tarball install on Windows, #2729
* fix #2687, #2697 WindowsError when creating environments on Windows, #2717
* fix #2710 link instruction in conda create causes TypeError, #2715
* revert #2514, #2695, disabling of .netrc files, #2736
* revert #2281 printing progress bar to terminal, #2707


## 4.1.1 (2016-06-16)

* add auto_update_conda config parameter, #2686
* fix #2669 conda config --add channels can leave out defaults, #2670
* fix #2703 ignore activate symlink error if links already exist, #2705
* fix #2693 install duplicate packages with older version of Anaconda, #2701
* fix #2677 respect HTTP_PROXY, #2695
* fix #2680 broken fish integration, #2685, #2694
* fix an issue with conda never exiting, #2689
* fix #2688 explicit file installs, #2708
* fix #2700 conda list UnicodeDecodeError, #2706


## 4.0.9 (2016-06-15)

* add auto_update_conda config parameter, #2686


## 4.1.0 (2016-06-14)  Channel Priority

* clean up activate and deactivate scripts, moving back to conda repo, #1727,
  #2265, #2291, #2473, #2501, #2484
* replace pyyaml with ruamel_yaml, #2283, #2321
* better handling of channel collisions, #2323, #2369 #2402, #2428
* improve listing of pip packages with conda list, #2275
* re-license progressbar under BSD 3-clause, #2334
* reduce the amount of extraneous info in hints, #2261
* add --shortcuts option to install shortcuts on windows, #2623
* skip binary replacement on windows, #2630
* don't show channel urls by default in conda list, #2282
* package resolution and solver tweaks, #2443, #2475, #2480
* improved version & build matching, #2442, #2488
* print progress to the terminal rather than stdout, #2281
* verify version specs given on command line are valid, #2246
* fix for try_write function in case of odd permissions, #2301
* fix a conda search --spec error, #2343
* update User-Agent for conda connections, #2347
* remove some dead code paths, #2338, #2374
* fixes a thread safety issue with http requests, #2377, #2383
* manage BeeGFS hard-links non-POSIX configuration, #2355
* prevent version downgrades during removes, #2394
* fix conda info --json, #2445
* truncate shebangs over 127 characters using /usr/bin/env, #2479
* extract packages to a temporary directory then rename, #2425, #2483
* fix help in install, #2460
* fix re-install bug when sha1 differs, #2507
* fix a bug with file deletion, #2499
* disable .netrc files, #2514
* dont fetch index on remove --all, #2553
* allow track_features to be a string *or* a list in .condarc, #2541
* fix #2415 infinite recursion in invalid_chains, #2566
* allow channel_alias to be different than binstar, #2564


## 4.0.8 (2016-06-03)

* fix a potential problem with moving files to trash, #2587


## 4.0.7 (2016-05-26)

* workaround for boto bug, #2380


## 4.0.6 (2016-05-11)

* log "custom" versions as updates rather than downgrades, #2290
* fixes a TypeError exception that can occur on install/update, #2331
* fixes an error on Windows removing files with long path names, #2452


## 4.0.5 (2016-03-16)

* improved help documentation for install, update, and remove, #2262
* fixes #2229 and #2250 related to conda update errors on Windows, #2251
* fixes #2258 conda list for pip packages on Windows, #2264


## 4.0.4 (2016-03-10)

* revert #2217 closing request sessions, #2233


## 4.0.3 (2016-03-10)

* adds a `conda clean --all` feature, #2211
* solver performance improvements, #2209
* fixes conda list for pip packages on windows, #2216
* quiets some logging for package downloads under python 3, #2217
* more urls for `conda list --explicit`, #1855
* prefer more "latest builds" for more packages, #2227
* fixes a bug with dependency resolution and features, #2226


## 4.0.2 (2016-03-08)

* fixes track_features in ~/.condarc being a list, see also #2203
* fixes incorrect path in lock file error #2195
* fixes issues with cloning environments, #2193, #2194
* fixes a strange interaction between features and versions, #2206
* fixes a bug in low-level SAT clause generation creating a
  preference for older versions, #2199


## 4.0.1 (2016-03-07)

* fixes an install issue caused by md5 checksum mismatches, #2183
* remove auxlib build dependency, #2188


## 4.0.0 (2016-03-04)  Solver

* The solver has been retooled significantly. Performance
  should be improved in most circumstances, and a number of issues
  involving feature conflicts should be resolved.
* `conda update <package>` now handles depedencies properly
  according to the setting of the "update_deps" configuration:
      --update-deps: conda will also update any dependencies as needed
                     to install the latest verison of the requrested
                     packages.  The minimal set of changes required to
                     achieve this is sought.
      --no-update-deps: conda will update the packages *only* to the
                     extent that no updates to the dependencies are
                     required
  The previous behavior, which would update the packages without regard to
  their dependencies, could result in a broken configuration, and has been
  removed.
* Conda finally has an official logo.
* Fix `conda clean --packages` on Windows, #1944
* Conda sub-commands now support dashes in names, #1840


3.19.4 (unreleased):
--------------------
  * improve handling of local dependency information, #2107
  * use install.rm_rf for TemporaryDirectory cleanup, #3425
  * fix the api->conda substitution, #3456
  * error and exit for install of packages that require conda minimum version 4.3, #3726
  * show warning message for pre-link scripts, #3727
  * fix silent directory removal, #3730
  * fix conda/install.py single-file behavior, #3854


2016-02-19   3.19.3:
--------------------
  * fix critical issue, see #2106


2016-02-19   3.19.2:
--------------------
  * add basic activate/deactivate, conda activate/deactivate/ls for fish,
    see #545
  * remove error when CONDA_FORCE_32BIT is set on 32-bit systems, #1985
  * suppress help text for --unknown option, #2051
  * fix issue with conda create --clone post-link scripts, #2007
  * fix a permissions issue on windows, #2083


2016-02-01   3.19.1:
--------------------
  * resolve.py: properly escape periods in version numbers, #1926
  * support for pinning Lua by default, #1934
  * remove hard-coded test URLs, a module cio_test is now expected when
    CIO_TEST is set


2015-12-17   3.19.0:
--------------------
  * OpenBSD 5.x support, #1891
  * improve install CLI to make Miniconda -f work, #1905


2015-12-10   3.18.9:
--------------------
  * allow chaning default_channels (only applies to "system" condarc), from
    from CLI, #1886
  * improve default for --show-channel-urls in conda list, #1900


2015-12-03   3.18.8:
--------------------
  * always attempt to delete files in rm_rf, #1864


2015-12-02   3.18.7:
--------------------
  * simplify call to menuinst.install()
  * add menuinst as dependency on Windows
  * add ROOT_PREFIX to post-link (and pre_unlink) environment


2015-11-19   3.18.6:
--------------------
  * improve conda clean when user lacks permissions, #1807
  * make show_channel_urls default to True, #1771
  * cleaner write tests, #1735
  * fix documentation, #1709
  * improve conda clean when directories don't exist, #1808


2015-11-11   3.18.5:
--------------------
  * fix bad menuinst exception handling, #1798
  * add workaround for unresolved dependencies on Windows


2015-11-09   3.18.4:
--------------------
  * allow explicit file to contain MD5 hashsums
  * add --md5 option to "conda list --explicit"
  * stop infinite recursion during certain resolve operations, #1749
  * add dependencies even if strictness == 3, #1766


2015-10-15   3.18.3:
--------------------
  * added a pruning step for more efficient solves, #1702
  * disallow conda-env to be installed into non-root environment
  * improve error output for bad command input, #1706
  * pass env name and setup cmd to menuinst, #1699


2015-10-12   3.18.2:
--------------------
  * add "conda list --explicit" which contains the URLs of all conda packages
    to be installed, and can used with the install/create --file option, #1688
  * fix a potential issue in conda clean
  * avoid issues with LookupErrors when updating Python in the root
    environment on Windows
  * don't fetch the index from the network with conda remove
  * when installing conda packages directly, "conda install <pkg>.tar.bz2",
    unlink any installed package with that name (not just the installed one)
  * allow menu items to be installed in non-root env, #1692


2015-09-28   3.18.1:
--------------------
  * fix: removed reference to win_ignore_root in plan module


2015-09-28   3.18.0:
--------------------
  * allow Python to be updated in root environment on Windows, #1657
  * add defaults to specs after getting pinned specs (allows to pin a
    different version of Python than what is installed)
  * show what older versions are in the solutions in the resolve debug log
  * fix some issues with Python 3.5
  * respect --no-deps when installing from .tar or .tar.bz2
  * avoid infinite recursion with NoPackagesFound and conda update --all --file
  * fix conda update --file
  * toposort: Added special case to remove 'pip' dependency from 'python'
  * show dotlog messages during hint generation with --debug
  * disable the max_only heuristic during hint generation
  * new version comparison algorithm, which consistently compares any version
    string, and better handles version strings using things like alpha, beta,
    rc, post, and dev. This should remove any inconsistent version comparison
    that would lead to conda installing an incorrect version.
  * use the trash in rm_rf, meaning more things will get the benefit of the
    trash system on Windows
  * add the ability to pass the --file argument multiple times
  * add conda upgrade alias for conda update
  * add update_dependencies condarc option and --update-deps/--no-update-deps
    command line flags
  * allow specs with conda update --all
  * add --show-channel-urls and --no-show-channel-urls command line options
  * add always_copy condarc option
  * conda clean properly handles multiple envs directories. This breaks
    backwards compatibility with some of the --json output. Some of the old
    --json keys are kept for backwards compatibility.


2015-09-11   3.17.0:
--------------------
  * add windows_forward_slashes option to walk_prefix(), see #1513
  * add ability to set CONDA_FORCE_32BIT environment variable, it should
    should only be used when running conda-build, #1555
  * add config option to makes the python dependency on pip optional, #1577
  * fix an UnboundLocalError
  * print note about pinned specs in no packages found error
  * allow wildcards in AND-connected version specs
  * print pinned specs to the debug log
  * fix conda create --clone with create_default_packages
  * give a better error when a proxy isn't found for a given scheme
  * enable running 'conda run' in offline mode
  * fix issue where hardlinked cache contents were being overwritten
  * correctly skip packages whose dependencies can't be found with conda
    update --all
  * use clearer terminology in -m help text.
  * use splitlines to break up multiple lines throughout the codebase
  * fix AttributeError with SSLError


2015-08-10   3.16.0:
--------------------
  * rename binstar -> anaconda, see #1458
  * fix --use-local when the conda-bld directory doesn't exist
  * fixed --offline option when using "conda create --clone", see #1487
  * don't mask recursion depth errors
  * add conda search --reverse-dependency
  * check whether hardlinking is available before linking when
    using "python install.py --link" directly, see #1490
  * don't exit nonzero when installing a package with no dependencies
  * check which features are installed in an environment via track_features,
    not features
  * set the verify flag directly on CondaSession (fixes conda skeleton not
    respecting the ssl_verify option)


2015-07-23   3.15.1:
--------------------
  * fix conda with older versions of argcomplete
  * restore the --force-pscheck option as a no-op for backwards
    compatibility


2015-07-22   3.15.0:
--------------------
  * sort the output of conda info package correctly
  * enable tab completion of conda command extensions using
    argcomplete. Command extensions that import conda should use
    conda.cli.conda_argparse.ArgumentParser instead of
    argparse.ArgumentParser. Otherwise, they should enable argcomplete
    completion manually.
  * allow psutil and pycosat to be updated in the root environment on Windows
  * remove all mentions of pscheck. The --force-pscheck flag has been removed.
  * added support for S3 channels
  * fix color issues from pip in conda list on Windows
  * add support for other machine types on Linux, in particular ppc64le
  * add non_x86_linux_machines set to config module
  * allow ssl_verify to accept strings in addition to boolean values in condarc
  * enable --set to work with both boolean and string values


2015-06-29   3.14.1:
--------------------
  * make use of Crypto.Signature.PKCS1_PSS module, see #1388
  * note when features are being used in the unsatisfiable hint


2015-06-16   3.14.0:
--------------------
  * add ability to verify signed packages, see #1343 (and conda-build #430)
  * fix issue when trying to add 'pip' dependency to old python packages
  * provide option "conda info --unsafe-channels" for getting unobscured
    channel list, #1374


2015-06-04   3.13.0:
--------------------
  * avoid the Windows file lock by moving files to a trash directory, #1133
  * handle env dirs not existing in the Environments completer
  * rename binstar.org -> anaconda.org, see #1348
  * speed up 'source activate' by ~40%


2015-05-05   3.12.0:
--------------------
  * correctly allow conda to update itself
  * print which file leads to the "unable to remove file" error on Windows
  * add support for the no_proxy environment variable, #1171
  * add a much faster hint generation for unsatisfiable packages, which is now
    always enabled (previously it would not run if there were more than ten
    specs). The new hint only gives one set of conflicting packages, rather
    than all sets, so multiple passes may be necessary to fix such issues
  * conda extensions that import conda should use
    conda.cli.conda_argparser.ArgumentParser instead of
    argparse.ArgumentParser to conform to the conda help guidelines (e.g., all
    help messages should be capitalized with periods, and the options should
    be preceded by "Options:" for the sake of help2man).
  * add confirmation dialog to conda remove. Fixes conda remove --dry-run.


2015-04-22   3.11.0:
--------------------
  * fix issue where forced update on Windows could cause a package to break
  * remove detection of running processes that might conflict
  * deprecate --force-pscheck (now a no-op argument)
  * make conda search --outdated --names-only work, fixes #1252
  * handle the history file not having read or write permissions better
  * make multiple package resolutions warning easier to read
  * add --full-name to conda list
  * improvements to command help


2015-04-06   3.10.1:
--------------------
  * fix logic in @memoized for unhashable args
  * restored json cache of repodata, see #1249
  * hide binstar tokens in conda info --json
  * handle CIO_TEST='2 '
  * always find the solution with minimal number of packages, even if there
    are many solutions
  * allow comments at the end of the line in requirement files
  * don't update the progressbar until after the item is finished running
  * add conda/<version> to HTTP header User-Agent string


2015-03-12   3.10.0:
--------------------
  * change default repo urls to be https
  * add --offline to conda search
  * add --names-only and --full-name to conda search
  * add tab completion for packages to conda search


2015-02-24   3.9.1:
-------------------
  * pscheck: check for processes in the current environment, see #1157
  * don't write to the history file if nothing has changed, see #1148
  * conda update --all installs packages without version restrictions (except
    for Python), see #1138
  * conda update --all ignores the anaconda metapackage, see #1138
  * use forward slashes for file urls on Windows
  * don't symlink conda in the root environment from activate
  * use the correct package name in the progress bar info
  * use json progress bars for unsatisfiable dependencies hints
  * don't let requests decode gz files when downloaded


2015-02-16   3.9.0:
-------------------
  * remove (de)activation scripts from conda, those are now in conda-env
  * pip is now always added as a Python dependency
  * allow conda to be installed into environments which start with _
  * add argcomplete tab completion for environments with the -n flag, and for
    package names with install, update, create, and remove


2015-02-03   3.8.4:
-------------------
  * copy (de)activate scripts from conda-env
  * Add noarch (sub) directory support


2015-01-28   3.8.3:
-------------------
  * simplified how ROOT_PREFIX is obtained in (de)activate


2015-01-27   3.8.2:
-------------------
  * add conda clean --source-cache to clean the conda build source caches
  * add missing quotes in (de)activate.bat, fixes problem in Windows when
    conda is installed into a directory with spaces
  * fix conda install --copy


2015-01-23   3.8.1:
-------------------
  * add missing utf-8 decoding, fixes Python 3 bug when icondata to json file


2015-01-22   3.8.0:
-------------------
  * move active script into conda-env, which is now a new dependency
  * load the channel urls in the correct order when using concurrent.futures
  * add optional 'icondata' key to json files in conda-meta directory, which
    contain the base64 encoded png file or the icon
  * remove a debug print statement


2014-12-18   3.7.4:
-------------------
  * add --offline option to install, create, update and remove commands, and
    also add ability to set "offline: True" in condarc file
  * add conda uninstall as alias for conda remove
  * add conda info --root
  * add conda.pip module
  * fix CONDARC pointing to non-existing file, closes issue #961
  * make update -f work if the package is already up-to-date
  * fix possible TypeError when printing an error message
  * link packages in topologically sorted order (so that pre-link scripts can
    assume that the dependencies are installed)
  * add --copy flag to install
  * prevent the progressbar from crashing conda when fetching in some
    situations


2014-11-05   3.7.3:
-------------------
  * conda install from a local conda package (or a tar fill which
    contains conda packages), will now also install the dependencies
    listed by the installed packages.
  * add SOURCE_DIR environment variable in pre-link subprocess
  * record all created environments in ~/.conda/environments.txt


2014-10-31   3.7.2:
-------------------
  * only show the binstar install message once
  * print the fetching repodata dot after the repodata is fetched
  * write the install and remove specs to the history file
  * add '-y' as an alias to '--yes'
  * the `--file` option to conda config now defaults to
    os.environ.get('CONDARC')
  * some improvements to documentation (--help output)
  * add user_rc_path and sys_rc_path to conda info --json
  * cache the proxy username and password
  * avoid warning about conda in pscheck
  * make ~/.conda/envs the first user envs dir


2014-10-07   3.7.1:
-------------------
  * improve error message for forgetting to use source with activate and
    deactivate, see issue #601
  * don't allow to remove the current environment, see issue #639
  * don't fail if binstar_client can't be imported for other reasons,
    see issue #925
  * allow spaces to be contained in conda run
  * only show the conda install binstar hint if binstar is not installed
  * conda info package_spec now gives detailed info on packages. conda info
    path has been removed, as it is duplicated by conda package -w path.


2014-09-19   3.7.0:
-------------------
  * faster algorithm for --alt-hint
  * don't allow channel_alias with allow_other_channels: false if it is set in
    the system .condarc
  * don't show long "no packages found" error with update --all
  * automatically add the Binstar token to urls when the binstar client is
    installed and logged in
  * carefully avoid showing the binstar token or writing it to a file
  * be more careful in conda config about keys that are the wrong type
  * don't expect directories starting with conda- to be commands
  * no longer recommend to run conda init after pip installing conda. A pip
    installed conda will now work without being initialized to create and
    manage other environments
  * the rm function on Windows now works around access denied errors
  * fix channel urls now showing with conda list with show_channel_urls set to
    true


2014-09-08   3.6.4:
-------------------
  * fix removing packages that aren't in the channels any more
  * Pretties output for --alt-hint


2014-09-04   3.6.3:
-------------------
  * skip packages that can't be found with update --all
  * add --use-local to search and remove
  * allow --use-local to be used along with -c (--channels) and
    --override-channels. --override-channels now requires either -c or
    --use-local
  * allow paths in has_prefix to be quoted, to allow for spaces in paths on
    Windows
  * retain Unix style path separators for prefixes in has_prefix on
    Windows (if the placeholder path uses /, replace it with a path that uses
    /, not \)
  * fix bug in --use-local due to API changes in conda-build
  * include user site directories in conda info -s
  * make binary has_prefix replacement work with spaces after the prefix
  * make binary has_prefix replacement replace multiple occurrences of the
    placeholder in the same null-terminated string
  * don't show packages from other platforms as installed or cached in conda
    search
  * be more careful about not warning about conda itself in pscheck
  * Use a progress bar for the unsatisfiable packages hint generation
  * Don't use TemporaryFile in try_write, as it is too slow when it fails
  * Ignore InsecureRequestWarning when ssl_verify is False
  * conda remove removes features tracked by removed packages in
    track_features


2014-08-20   3.6.2:
-------------------
  * add --use-index-cache to conda remove
  * fix a bug where features (like mkl) would be selected incorrectly
  * use concurrent.future.ThreadPool to fetch package metadata asynchronously
    in Python 3.
  * do the retries in rm_rf on every platform
  * use a higher cutoff for package name misspellings
  * allow changing default channels in "system" .condarc


2014-08-13   3.6.1:
-------------------
  * add retries to download in fetch module
  * improved error messages for missing packages
  * more robust rm_rf on Windows
  * print multiline help for subcommands correctly


2014-08-11   3.6.0:
-------------------
  * correctly check if a package can be hard-linked if it isn't extracted yet
  * change how the package plan is printed to better show what is new,
    updated, and downgraded
  * use suggest_normalized_version in the resolve module. Now versions like
    1.0alpha that are not directly recognized by verlib's NormalizedVersion
    are supported better
  * conda run command, to run apps and commands from packages
  * more complete --json API. Every conda command should fully support --json
    output now.
  * show the conda_build and requests versions in conda info
  * include packages from setup.py develop in conda list (with use_pip)
  * raise a warning instead of dying when the history file is invalid
  * use urllib.quote on the proxy password
  * make conda search --outdated --canonical work
  * pin the Python version during conda init
  * fix some metadata that is written for Python during conda init
  * allow comments in a pinned file
  * allow installing and updating menuinst on Windows
  * allow conda create with both --file and listed packages
  * better handling of some nonexistent packages
  * fix command line flags in conda package
  * fix a bug in the ftp adapter


2014-06-10   3.5.5:
-------------------
  * remove another instance pycosat version detection, which fails on
    Windows, see issue #761


2014-06-10   3.5.4:
-------------------
  * remove pycosat version detection, which fails on Windows, see issue #761


2014-06-09   3.5.3:
-------------------
  * fix conda update to correctly not install packages that are already
    up-to-date
  * always fail with connection error in download
  * the package resolution is now much faster and uses less memory
  * add ssl_verify option in condarc to allow ignoring SSL certificate
    verification, see issue #737


2014-05-27   3.5.2:
-------------------
  * fix bug in activate.bat and deactivate.bat on Windows


2014-05-26   3.5.1:
-------------------
  * fix proxy support - conda now prompts for proxy username and password
    again
  * fix activate.bat on Windows with spaces in the path
  * update optional psutil dependency was updated to psutil 2.0 or higher


2014-05-15   3.5.0:
-------------------
  * replace use of urllib2 with requests. requests is now a hard dependency of
    conda.
  * add ability to only allow system-wise specified channels
  * hide binstar from output of conda info


2014-05-05   3.4.3:
-------------------
  * allow prefix replacement in binary files, see issue #710
  * check if creating hard link is possible and otherwise copy,
    during install
  * allow circular dependencies


2014-04-21   3.4.2:
-------------------
  * conda clean --lock: skip directories that don't exist, fixes #648
  * fixed empty history file causing crash, issue #644
  * remove timezone information from history file, fixes issue #651
  * fix PackagesNotFound error for missing recursive dependencies
  * change the default for adding cache from the local package cache -
    known is now the default and the option to use index metadata from the
    local package cache is --unknown
  * add --alt-hint as a method to get an alternate form of a hint for
    unsatisfiable packages
  * add conda package --ls-files to list files in a package
  * add ability to pin specs in an environment. To pin a spec, add a file
    called pinned to the environment's conda-meta directory with the specs to
    pin. Pinned specs are always kept installed, unless the --no-pin flag is
    used.
  * fix keyboard interrupting of external commands. Now keyboard interupting
    conda build correctly removes the lock file
  * add no_link ability to conda, see issue #678


2014-04-07   3.4.1:
-------------------
  * always use a pkgs cache directory associated with an envs directory, even
    when using -p option with an arbitrary a prefix which is not inside an
    envs dir
  * add setting of PYTHONHOME to conda info --system
  * skip packages with bad metadata


2014-04-02   3.4.0:
-------------------
  * added revision history to each environment:
      - conda list --revisions
      - conda install --revision
      - log is stored in conda-meta/history
  * allow parsing pip-style requirement files with --file option and in command
    line arguments, e.g. conda install 'numpy>=1.7', issue #624
  * fix error message for --file option when file does not exist
  * allow DEFAULTS in CONDA_ENVS_PATH, which expands to the defaults settings,
    including the condarc file
  * don't install a package with a feature (like mkl) unless it is
    specifically requested (i.e., that feature is already enabled in that
    environment)
  * add ability to show channel URLs when displaying what is going to be
    downloaded by setting "show_channel_urls: True" in condarc
  * fix the --quiet option
  * skip packages that have dependencies that can't be found


2014-03-24   3.3.2:
-------------------
  * fix the --file option
  * check install arguments before fetching metadata
  * fix a printing glitch with the progress bars
  * give a better error message for conda clean with no arguments
  * don't include unknown packages when searching another platform


2014-03-19   3.3.1:
-------------------
  * Fix setting of PS1 in activate.
  * Add conda update --all.
  * Allow setting CONDARC=' ' to use no condarc.
  * Add conda clean --packages.
  * Don't include bin/conda, bin/activate, or bin/deactivate in conda
    package.


2014-03-18   3.3.0:
-------------------
  * allow new package specification, i.e. ==, >=, >, <=, <, != separated
    by ',' for example: >=2.3,<3.0
  * add ability to disable self update of conda, by setting
    "self_update: False" in .condarc
  * Try installing packages using the old way of just installing the maximum
    versions of things first. This provides a major speedup of solving the
    package specifications in the cases where this scheme works.
  * Don't include python=3.3 in the specs automatically for the Python 3
    version of conda.  This allows you to do "conda create -n env package" for
    a package that only has a Python 2 version without specifying
    "python=2". This change has no effect in Python 2.
  * Automatically put symlinks to conda, activate, and deactivate in each
    environment on Unix.
  * On Unix, activate and deactivate now remove the root environment from the
    PATH. This should prevent "bleed through" issues with commands not
    installed in the activated environment but that are installed in the root
    environment. If you have "setup.py develop" installed conda on Unix, you
    should run this command again, as the activate and deactivate scripts have
    changed.
  * Begin work to support Python 3.4.
  * Fix a bug in version comparison
  * Fix usage of sys.stdout and sys.stderr in environments like pythonw on
    Windows where they are nonstandard file descriptors.


2014-03-12   3.2.1:
-------------------
  * fix installing packages with irrational versions
  * fix installation in the api
  * use a logging handler to print the dots


2014-03-11   3.2.0:
-------------------
  * print dots to the screen for progress
  * move logic functions from resolve to logic module


2014-03-07   3.2.0a1:
---------------------
  * conda now uses pseudo-boolean constraints in the SAT solver. This allows
    it to search for all versions at once, rather than only the latest (issue
    #491).
  * Conda contains a brand new logic submodule for converting pseudo-boolean
    constraints into SAT clauses.


2014-03-07   3.1.1:
-------------------
  * check if directory exists, fixed issue #591


2014-03-07   3.1.0:
-------------------
  * local packages in cache are now added to the index, this may be disabled
    by using the --known option, which only makes conda use index metadata
    from the known remote channels
  * add --use-index-cache option to enable using cache of channel index files
  * fix ownership of files when installing as root on Linux
  * conda search: add '.' symbol for extracted (cached) packages


2014-02-20   3.0.6:
-------------------
  * fix 'conda update' taking build number into account


2014-02-17   3.0.5:
-------------------
  * allow packages from create_default_packages to be overridden from the
    command line
  * fixed typo install.py, issue #566
  * try to prevent accidentally installing into a non-root conda environment


2014-02-14   3.0.4:
-------------------
  * conda update: don't try to update packages that are already up-to-date


2014-02-06   3.0.3:
-------------------
  * improve the speed of clean --lock
  * some fixes to conda config
  * more tests added
  * choose the first solution rather than the last when there are more than
    one, since this is more likely to be the one you want.


2014-02-03   3.0.2:
-------------------
  * fix detection of prefix being writable


2014-01-31   3.0.1:
-------------------
  * bug: not having track_features in condarc now uses default again
  * improved test suite
  * remove numpy version being treated special in plan module
  * if the post-link.(bat|sh) fails, don't treat it as though it installed,
    i.e. it is not added to conda-meta
  * fix activate if CONDA_DEFAULT_ENV is invalid
  * fix conda config --get to work with list keys again
  * print the total download size
  * fix a bug that was preventing conda from working in Python 3
  * add ability to run pre-link script, issue #548


2014-01-24   3.0.0:
-------------------
  * removed build, convert, index, and skeleton commands, which are now
    part of the conda-build project: https://github.com/conda/conda-build
  * limited pip integration to `conda list`, that means
    `conda install` no longer calls `pip install` # !!!
  * add ability to call sub-commands named 'conda-x'
  * The -c flag to conda search is now shorthand for --channel, not
    --canonical (this is to be consistent with other conda commands)
  * allow changing location of .condarc file using the CONDARC environment
    variable
  * conda search now shows the channel that the package comes from
  * conda search has a new --platform flag for searching for packages in other
    platforms.
  * remove condarc warnings: issue #526#issuecomment-33195012


2014-01-17   2.3.1:
-------------------
  * add ability create info/no_softlink
  * add conda convert command to convert non-platform-dependent packages from
    one platform to another (experimental)
  * unify create, install, and update code. This adds many features to create
    and update that were previously only available to install. A backwards
    incompatible change is that conda create -f now means --force, not
    --file.


2014-01-16   2.3.0:
-------------------
  * automatically prepend http://conda.binstar.org/ (or the value of
    channel_alias in the .condarc file) to channels whenever the
    channel is not a URL or the word 'defaults or 'system'
  * recipes made with the skeleton pypi command will use setuptools instead of
    distribute
  * re-work the setuptools dependency and entry_point logic so that
    non console_script entry_points for packages with a dependency on
    setuptools will get correct build script with conda skeleton pypi
  * add -m, --mkdir option to conda install
  * add ability to disable soft-linking


2014-01-06   2.2.8:
-------------------
  * add check for chrpath (on Linux) before build is started, see issue #469
  * conda build: fixed ELF headers not being recognized on Python 3
  * fixed issues: #467, #476


2014-01-02   2.2.7:
-------------------
  * fixed bug in conda build related to lchmod not being available on all
    platforms


2013-12-31   2.2.6:
-------------------
  * fix test section for automatic recipe creation from pypi
    using --build-recipe
  * minor Py3k fixes for conda build on Linux
  * copy symlinks as symlinks, issue #437
  * fix explicit install (e.g. from output of `conda list -e`) in root env
  * add pyyaml to the list of packages which can not be removed from root
    environment
  * fixed minor issues: #365, #453


2013-12-17   2.2.5:
-------------------
  * conda build: move broken packages to conda-bld/broken
  * conda config: automatically add the 'defaults' channel
  * conda build: improve error handling for invalid recipe directory
  * add ability to set build string, issue #425
  * fix LD_RUN_PATH not being set on Linux under Python 3,
    see issue #427, thanks peter1000


2013-12-10   2.2.4:
-------------------
  * add support for execution with the -m switch (issue #398), i.e. you
    can execute conda also as: python -m conda
  * add a deactivate script for windows
  * conda build adds .pth-file when it encounters an egg (TODO)
  * add ability to preserve egg directory when building using
        build/preserve_egg_dir: True
  * allow track_features in ~/.condarc
  * Allow arbitrary source, issue #405
  * fixed minor issues: #393, #402, #409, #413


2013-12-03   2.2.3:
-------------------
  * add "foreign mode", i.e. disallow install of certain packages when
    using a "foreign" Python, such as the system Python
  * remove activate/deactivate from source tarball created by sdist.sh,
    in order to not overwrite activate script from virtualenvwrapper


2013-11-27   2.2.2:
-------------------
  * remove ARCH environment variable for being able to change architecture
  * add PKG_NAME, PKG_VERSION to environment when running build.sh,
    .<name>-post-link.sh and .<name>-pre-unlink.sh


2013-11-15   2.2.1:
-------------------
  * minor fixes related to make conda pip installable
  * generated conda meta-data missing 'files' key, fixed issue #357


2013-11-14   2.2.0:
-------------------
  * add conda init command, to allow installing conda via pip
  * fix prefix being replaced by placeholder after conda build on Unix
  * add 'use_pip' to condarc configuration file
  * fixed activate on Windows to set CONDA_DEFAULT_ENV
  * allow setting "always_yes: True" in condarc file, which implies always
    using the --yes option whenever asked to proceed


2013-11-07   2.1.0:
-------------------
  * fix rm_egg_dirs so that the .egg_info file can be a zip file
  * improve integration with pip
      * conda list now shows pip installed packages
      * conda install will try to install via "pip install" if no
        conda package is available (unless --no-pip is provided)
      * conda build has a new --build-recipe option which
        will create a recipe (stored in <root>/conda-recipes) from pypi
        then build a conda package (and install it)
      * pip list and pip install only happen if pip is installed
  * enhance the locking mechanism so that conda can call itself in the same
    process.


2013-11-04   2.0.4:
-------------------
  * ensure lowercase name when generating package info, fixed issue #329
  * on Windows, handle the .nonadmin files


2013-10-28   2.0.3:
-------------------
  * update bundle format
  * fix bug when displaying packages to be downloaded (thanks Crystal)


2013-10-27   2.0.2:
-------------------
  * add --index-cache option to clean command, see issue #321
  * use RPATH (instead of RUNPATH) when building packages on Linux


2013-10-23   2.0.1:
-------------------
  * add --no-prompt option to conda skeleton pypi
  * add create_default_packages to condarc (and --no-default-packages option
    to create command)


2013-10-01   2.0.0:
-------------------
  * added user/root mode and ability to soft-link across filesystems
  * added create --clone option for copying local environments
  * fixed behavior when installing into an environment which does not
    exist yet, i.e. an error occurs
  * fixed install --no-deps option
  * added --export option to list command
  * allow building of packages in "user mode"
  * regular environment locations now used for build and test
  * add ability to disallow specification names
  * add ability to read help messages from a file when install location is RO
  * restore backwards compatibility of share/clone for conda-api
  * add new conda bundle command and format
  * pass ARCH environment variable to build scripts
  * added progress bar to source download for conda build, issue #230
  * added ability to use url instead of local file to conda install --file
    and conda create --file options


2013-09-06   1.9.1:
-------------------
  * fix bug in new caching of repodata index


2013-09-05   1.9.0:
-------------------
  * add caching of repodata index
  * add activate command on Windows
  * add conda package --which option, closes issue 163
  * add ability to install file which contains multiple packages, issue 256
  * move conda share functionality to conda package --share
  * update documentation
  * improve error messages when external dependencies are unavailable
  * add implementation for issue 194: post-link or pre-unlink may append
    to a special file ${PREFIX}/.messages.txt for messages, which is display
    to the user's console after conda completes all actions
  * add conda search --outdated option, which lists only installed packages
    for which newer versions are available
  * fixed numerous Py3k issues, in particular with the build command


2013-08-16   1.8.2:
-------------------
  * add conda build --check option
  * add conda clean --lock option
  * fixed error in recipe causing conda traceback, issue 158
  * fixes conda build error in Python 3, issue 238
  * improve error message when test command fails, as well as issue 229
  * disable Python (and other packages which are used by conda itself)
    to be updated in root environment on Windows
  * simplified locking, in particular locking should never crash conda
    when files cannot be created due to permission problems


2013-08-07   1.8.1:
-------------------
  * fixed conda update for no arguments, issue 237
  * fix setting prefix before calling should_do_win_subprocess()
    part of issue 235
  * add basic subversion support when building
  * add --output option to conda build


2013-07-31   1.8.0:
-------------------
  * add Python 3 support (thanks almarklein)
  * add Mercurial support when building from source (thanks delicb)
  * allow Python (and other packages which are used by conda itself)
    to be updated in root environment on Windows
  * add conda config command
  * add conda clean command
  * removed the conda pip command
  * improve locking to be finer grained
  * made activate/deactivate work with zsh (thanks to mika-fischer)
  * allow conda build to take tarballs containing a recipe as arguments
  * add PKG_CONFIG_PATH to build environment variables
  * fix entry point scripts pointing to wrong python when building Python 3
    packages
  * allow source/sha1 in meta.yaml, issue 196
  * more informative message when there are unsatisfiable package
    specifications
  * ability to set the proxy urls in condarc
  * conda build asks to upload to binstar. This can also be configured by
    changing binstar_upload in condarc.
  * basic tab completion if the argcomplete package is installed and eval
    "$(register-python-argcomplete conda)" is added to the bash profile.


2013-07-02   1.7.2:
-------------------
  * fixed conda update when packages include a post-link step which was
    caused by subprocess being lazily imported, fixed by 0d0b860
  * improve error message when 'chrpath' or 'patch' is not installed and
    needed by build framework
  * fixed sharing/cloning being broken (issue 179)
  * add the string LOCKERROR to the conda lock error message


2013-06-21   1.7.1:
-------------------
  * fix "executable" not being found on Windows when ending with .bat when
    launching application
  * give a better error message from when a repository does not exist


2013-06-20   1.7.0:
-------------------
  * allow ${PREFIX} in app_entry
  * add binstar upload information after conda build finishes


2013-06-20   1.7.0a2:
---------------------
  * add global conda lock file for only allowing one instance of conda
    to run at the same time
  * add conda skeleton command to create recipes from PyPI
  * add ability to run post-link and pre-unlink script


2013-06-13   1.7.0a1:
---------------------
  * add ability to build conda packages from "recipes", using the conda build
    command, for some examples, see:
    https://github.com/ContinuumIO/conda-recipes
  * fixed bug in conda install --force
  * conda update command no longer uses anaconda as default package name
  * add proxy support
  * added application API to conda.api module
  * add -c/--channel and --override-channels flags (issue 121).
  * add default and system meta-channels, for use in .condarc and with -c
    (issue 122).
  * fixed ability to install ipython=0.13.0 (issue 130)


2013-06-05   1.6.0:
-------------------
  * update package command to reflect changes in repodata
  * fixed refactoring bugs in share/clone
  * warn when anaconda processes are running on install in Windows (should
    fix most permissions errors on Windows)


2013-05-31   1.6.0rc2:
----------------------
  * conda with no arguments now prints help text (issue 111)
  * don't allow removing conda from root environment
  * conda update python does no longer update to Python 3, also ensure that
    conda itself is always installed into the root environment (issue 110)


2013-05-30   1.6.0rc1:
----------------------
  * major internal refactoring
  * use new "depends" key in repodata
  * uses pycosat to solve constraints more efficiently
  * add hard-linking on Windows
  * fixed linking across filesystems (issue 103)
  * add conda remove --features option
  * added more tests, in particular for new dependency resolver
  * add internal DSL to perform install actions
  * add package size to download preview
  * add conda install --force and --no-deps options
  * fixed conda help command
  * add conda remove --all option for removing entire environment
  * fixed source activate on systems where sourcing a gives "bash" as $0
  * add information about installed versions to conda search command
  * removed known "locations"
  * add output about installed packages when update and install do nothing
  * changed default when prompted for y/n in CLI to yes


2013-04-29   1.5.2:
-------------------
  * fixed issue 59: bad error message when pkgs dir is not writable


2013-04-19   1.5.1:
-------------------
  * fixed issue 71 and (73 duplicate): not being able to install packages
    starting with conda (such as 'conda-api')
  * fixed issue 69 (not being able to update Python / NumPy)
  * fixed issue 76 (cannot install mkl on OSX)


2013-03-22   1.5.0:
-------------------
  * add conda share and clone commands
  * add (hidden) --output-json option to clone, share and info commands
    to support the conda-api package
  * add repo sub-directory type 'linux-armv6l'


2013-03-12   1.4.6:
-------------------
  * fixed channel selection (issue #56)


2013-03-11   1.4.5:
-------------------
  * fix issue #53 with install for meta packages
  * add -q/--quiet option to update command


2013-03-09   1.4.4:
-------------------
  * use numpy 1.7 as default on all platfroms


2013-03-09   1.4.3:
-------------------
  * fixed bug in conda.builder.share.clone_bundle()


2013-03-08   1.4.2:
-------------------
  * feature selection fix for update
  * Windows: don't allow linking or unlinking python from the root
             environment because the file lock, see issue #42


2013-03-07   1.4.1:
-------------------
  * fix some feature selection bugs
  * never exit in activate and deactivate
  * improve help and error messages


2013-03-05   1.4.0:
-------------------
  * fixed conda pip NAME==VERSION
  * added conda info --license option
  * add source activate and deactivate commands
  * rename the old activate and deactivate to link and unlink
  * add ability for environments to track "features"
  * add ability to distinguish conda build packages from Anaconda
    packages by adding a "file_hash" meta-data field in info/index.json
  * add conda.builder.share module


2013-02-05   1.3.5:
-------------------
  * fixed detecting untracked files on Windows
  * removed backwards compatibility to conda 1.0 version


2013-01-28   1.3.4:
-------------------
  * fixed conda installing itself into environments (issue #10)
  * fixed non-existing channels being silently ignored (issue #12)
  * fixed trailing slash in ~/.condarc file cause crash (issue #13)
  * fixed conda list not working when ~/.condarc is missing (issue #14)
  * fixed conda install not working for Python 2.6 environment (issue #17)
  * added simple first cut implementation of remove command (issue #11)
  * pip, build commands: only package up new untracked files
  * allow a system-wide <sys.prefix>/.condarc (~/.condarc takes precedence)
  * only add pro channel is no condarc file exists (and license is valid)


2013-01-23   1.3.3:
-------------------
  * fix conda create not filtering channels correctly
  * remove (hidden) --test and --testgui options


2013-01-23   1.3.2:
-------------------
  * fix deactivation of packages with same build number
    note that conda upgrade did not suffer from this problem, as was using
    separate logic


2013-01-22   1.3.1:
-------------------
  * fix bug in conda update not installing new dependencies


2013-01-22   1.3.0:
-------------------
  * added conda package command
  * added conda index command
  * added -c, --canonical option to list and search commands
  * fixed conda --version on Windows
  * add this changelog


2012-11-21   1.2.1:
-------------------
  * remove ambiguity from conda update command


2012-11-20   1.2.0:
-------------------
  * "conda upgrade" now updates from AnacondaCE to Anaconda (removed
    upgrade2pro
  * add versioneer


2012-11-13   1.1.0:
-------------------
  * Many new features implemented by Bryan


2012-09-06   1.0.0:
-------------------
  * initial release<|MERGE_RESOLUTION|>--- conflicted
+++ resolved
@@ -1,4 +1,3 @@
-<<<<<<< HEAD
 ## 4.6.0 (unreleased)
 
 ### New Feature Highlights
@@ -69,10 +68,7 @@
 * @mbargull
 
 
-## 4.5.5 (unreleased)
-=======
 ## 4.5.5 (2018-06-29)
->>>>>>> f57432f3
 
 ### Bug Fixes
 * fix #7165 conda version check should be restricted to channel conda is from (#7289, #7303)
