--- conflicted
+++ resolved
@@ -1,4 +1,3 @@
-<<<<<<< HEAD
 2016-07-XX   4.2.0 (unreleased):
 --------------------------------
   * remove conda init, #2759
@@ -25,11 +24,11 @@
   * better error behavior if conda is spec'd for a non-root environment, #2956
   * fix conda.recipe for new quirks with conda-build, #2959
   * deprecate conda/lock.py Locked class, #2989
-=======
+
+
 2016-0X-XX  4.1.9 (unreleased):
 -------------------------------
   * ignore symlink failure because of read-only file system, #3055
->>>>>>> 3f922851
 
 
 2016-07-12  4.1.8:
