--- conflicted
+++ resolved
@@ -14,10 +14,6 @@
                      add_parser_json, add_parser_use_local,
                      ensure_use_local, ensure_override_channels_requires_channel,
                      get_prefix, stdout_json, disp_features)
-<<<<<<< HEAD
-=======
-from ..config import subdir
->>>>>>> 72d1b147
 from ..exceptions import CondaValueError, PackageNotFoundError
 from ..install import dist2quad
 from ..misc import make_icon_url
