--- conflicted
+++ resolved
@@ -266,15 +266,9 @@
                     disp_name, inst,
                     pkg.version,
                     pkg.build,
-<<<<<<< HEAD
                     pkg.schannel,
                     disp_features(features),
-                    ))
-=======
-                    Channel(pkg.channel).canonical_name,
-                    disp_features(r.features(pkg.fn)),
                 ))
->>>>>>> 2b4922ad
                 disp_name = ''
             else:
                 data = {}
