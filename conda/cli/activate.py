from __future__ import print_function, division, absolute_import, unicode_literals

import errno
import os
import re as regex
import sys
from os.path import isdir, abspath

from ..common.compat import text_type, on_win
from ..exceptions import (CondaSystemExit, ArgumentError, CondaValueError, CondaEnvironmentError,
                          TooManyArgumentsError, TooFewArgumentsError)
from ..utils import shells



def help(command, shell):
    # sys.argv[1] will be ..checkenv in activate if an environment is already
    # activated
    # get grandparent process name to see which shell we're using
    if command in ('..activate', '..checkenv'):
        if shell in ["cmd.exe", "powershell.exe"]:
            raise CondaSystemExit("""Usage: activate ENV

Adds the 'Scripts' and 'Library\\bin' directory of the environment ENV to the front of PATH.
ENV may either refer to just the name of the environment, or the full
prefix path.""")

        else:
            raise CondaSystemExit("""Usage: source activate ENV

Adds the 'bin' directory of the environment ENV to the front of PATH.
ENV may either refer to just the name of the environment, or the full
prefix path.""")
    elif command == '..deactivate':
        if shell in ["cmd.exe", "powershell.exe"]:
            raise CondaSystemExit("""Usage: deactivate

Removes the environment prefix, 'Scripts' and 'Library\\bin' directory
of the environment ENV from the front of PATH.""")
        else:
            raise CondaSystemExit("""Usage: source deactivate

Removes the 'bin' directory of the environment activated with 'source
activate' from PATH. """)
    else:
        raise CondaSystemExit("No help available for command %s" % sys.argv[1])


<<<<<<< HEAD
def prefix_from_arg(arg, shell):
    shelldict = shells[shell] if shell else {}
    from conda.base.context import context, locate_prefix_by_name
=======
def prefix_from_arg(arg, shelldict):
    from ..base.context import context, locate_prefix_by_name
>>>>>>> 9591b0e7
    'Returns a platform-native path'
    # MSYS2 converts Unix paths to Windows paths with unix seps
    # so we must check for the drive identifier too.
    if shelldict['sep'] in arg and not regex.match('[a-zA-Z]:', arg):
        # strip is removing " marks, not \ - look carefully
        native_path = shelldict['path_from'](arg)
        if isdir(abspath(native_path.strip("\""))):
            prefix = abspath(native_path.strip("\""))
        else:
            raise CondaValueError('Could not find environment: %s' % native_path)
    else:
        prefix = locate_prefix_by_name(context, arg.replace('/', os.path.sep))
    return prefix


def binpath_from_arg(arg, shell):
    shelldict = shells[shell] if shell else {}
    # prefix comes back as platform-native path
    prefix = prefix_from_arg(arg, shell)
    if on_win:
        paths = [
            prefix.rstrip("\\"),
            os.path.join(prefix, 'Library', 'mingw-w64', 'bin'),
            os.path.join(prefix, 'Library', 'usr', 'bin'),
            os.path.join(prefix, 'Library', 'bin'),
            os.path.join(prefix, 'Scripts'),
                ]
    else:
        paths = [
            os.path.join(prefix, 'bin'),
                ]
    # convert paths to shell-native paths
    return [shelldict['path_to'](path) for path in paths]


def pathlist_to_str(paths, escape_backslashes=True):
    """
    Format a path list, e.g., of bin paths to be added or removed,
    for user-friendly output.
    """
    path = ' and '.join(paths)
    if on_win and escape_backslashes:
        # escape for printing to console - ends up as single \
        path = regex.sub(r'(?<!\\)\\(?!\\)', r'\\\\', path)
    else:
        path = path.replace("\\\\", "\\")
    return path


def get_activate_path(prefix, shell):
    shelldict = shells[shell] if shell else {}
    binpath = binpath_from_arg(prefix, shell)

    # prepend our new entries onto the existing path and make sure that the separator is native
    path = shelldict['pathsep'].join(binpath)
    return path


def main():
<<<<<<< HEAD
    from conda.base.constants import ROOT_ENV_NAME
=======
    from ..base.constants import ROOT_ENV_NAME
    from ..utils import shells
>>>>>>> 9591b0e7
    if '-h' in sys.argv or '--help' in sys.argv:
        # all execution paths sys.exit at end.
        help(sys.argv[1], sys.argv[2])

    if len(sys.argv) > 2:
        shell = sys.argv[2]
    else:
        shell = ''

    if regex.match('^..(?:de|)activate$', sys.argv[1]):
        arg_num = len(sys.argv)
        if arg_num != 4:
            num_expected = 2
            if arg_num < 4:
                raise TooFewArgumentsError(num_expected, arg_num - num_expected,
                                           "{} expected exactly two arguments:\
                                            shell and env name".format(sys.argv[1]))
            if arg_num > 4:
                raise TooManyArgumentsError(num_expected, arg_num - num_expected, sys.argv[2:],
                                            "{} expected exactly two arguments:\
                                             shell and env name".format(sys.argv[1]))

    if sys.argv[1] == '..activate':
        print(get_activate_path(sys.argv[3], shell))
        sys.exit(0)

    elif sys.argv[1] == '..deactivate.path':
        activation_path = get_activate_path(sys.argv[3], shell)

        if os.getenv('_CONDA_HOLD'):
            new_path = regex.sub(r'%s(:?)' % regex.escape(activation_path),
                                 r'CONDA_PATH_PLACEHOLDER\1',
                                 os.environ[str('PATH')], 1)
        else:
            new_path = regex.sub(r'%s(:?)' % regex.escape(activation_path), r'',
                                 os.environ[str('PATH')], 1)

        print(new_path)
        sys.exit(0)

    elif sys.argv[1] == '..checkenv':
        if len(sys.argv) < 4:
            raise ArgumentError("Invalid arguments to checkenv.  Need shell and env name/path")
        if len(sys.argv) > 4:
            raise ArgumentError("did not expect more than one argument.")
        if sys.argv[3].lower() == ROOT_ENV_NAME.lower():
            # no need to check root env and try to install a symlink there
            sys.exit(0)
            # raise CondaSystemExit

        # this should throw an error and exit if the env or path can't be found.
        try:
            prefix = prefix_from_arg(sys.argv[3], shell)
        except ValueError as e:
            raise CondaValueError(text_type(e))

        # Make sure an env always has the conda symlink
        try:
            from ..base.context import context
            from ..install import symlink_conda
            symlink_conda(prefix, context.root_prefix, shell)
        except (IOError, OSError) as e:
            if e.errno == errno.EPERM or e.errno == errno.EACCES:
                msg = ("Cannot activate environment {0}.\n"
                       "User does not have write access for conda symlinks."
                       .format(sys.argv[2]))
                raise CondaEnvironmentError(msg)
            raise
        sys.exit(0)
        # raise CondaSystemExit
    elif sys.argv[1] == '..changeps1':
        from ..base.context import context
        path = int(context.changeps1)

    else:
        # This means there is a bug in main.py
        raise CondaValueError("unexpected command")

    # This print is actually what sets the PATH or PROMPT variable.  The shell
    # script gets this value, and finishes the job.
    print(path)


if __name__ == '__main__':
    main()<|MERGE_RESOLUTION|>--- conflicted
+++ resolved
@@ -46,14 +46,9 @@
         raise CondaSystemExit("No help available for command %s" % sys.argv[1])
 
 
-<<<<<<< HEAD
 def prefix_from_arg(arg, shell):
     shelldict = shells[shell] if shell else {}
-    from conda.base.context import context, locate_prefix_by_name
-=======
-def prefix_from_arg(arg, shelldict):
     from ..base.context import context, locate_prefix_by_name
->>>>>>> 9591b0e7
     'Returns a platform-native path'
     # MSYS2 converts Unix paths to Windows paths with unix seps
     # so we must check for the drive identifier too.
@@ -113,12 +108,8 @@
 
 
 def main():
-<<<<<<< HEAD
-    from conda.base.constants import ROOT_ENV_NAME
-=======
     from ..base.constants import ROOT_ENV_NAME
     from ..utils import shells
->>>>>>> 9591b0e7
     if '-h' in sys.argv or '--help' in sys.argv:
         # all execution paths sys.exit at end.
         help(sys.argv[1], sys.argv[2])
