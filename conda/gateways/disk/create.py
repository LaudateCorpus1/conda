--- conflicted
+++ resolved
@@ -6,24 +6,15 @@
 import json
 from logging import getLogger
 import os
-<<<<<<< HEAD
-from os import W_OK, access, chmod, getpid, makedirs
-from os.path import basename, exists, isdir, isfile, islink, join
-=======
 from os import chmod, makedirs
 from os.path import basename, exists, isdir, islink, join
->>>>>>> e6c7d100
 from shlex import split as shlex_split
 import shutil
 from subprocess import PIPE, Popen
 import traceback
 
-<<<<<<< HEAD
+from .delete import rm_rf
 from ... import CondaError
-=======
-from .delete import rm_rf
-from ... import CONDA_PACKAGE_ROOT, CondaError
->>>>>>> e6c7d100
 from ..._vendor.auxlib.entity import EntityEncoder
 from ..._vendor.auxlib.ish import dals
 from ...base.constants import UTF8
@@ -124,97 +115,6 @@
         fo.write(json_str)
 
 
-<<<<<<< HEAD
-def try_write(dir_path, heavy=False):
-    """Test write access to a directory.
-
-    Args:
-        dir_path (str): directory to test write access
-        heavy (bool): Actually create and delete a file, or do a faster os.access test.
-           https://docs.python.org/dev/library/os.html?highlight=xattr#os.access
-
-    Returns:
-        bool
-
-    """
-    if not isdir(dir_path):
-        return False
-    if on_win or heavy:
-        # try to create a file to see if `dir_path` is writable, see #2151
-        temp_filename = join(dir_path, '.conda-try-write-%d' % getpid())
-        try:
-            with open(temp_filename, mode='wb') as fo:
-                fo.write(b'This is a test file.\n')
-            backoff_unlink(temp_filename)
-            return True
-        except (IOError, OSError):
-            return False
-        finally:
-            backoff_unlink(temp_filename)
-    else:
-        return access(dir_path, W_OK)
-
-
-def try_hard_link(pkgs_dir, prefix, dist):
-    # Some file systems (e.g. BeeGFS) do not support hard-links
-    # between files in different directories. Depending on the
-    # file system configuration, a symbolic link may be created
-    # instead. If a symbolic link is created instead of a hard link,
-    # return False.
-
-    dist = Dist(dist)
-    src = join(pkgs_dir, dist.dist_name, 'info', 'index.json')
-    dst = join(prefix, '.tmp-%s' % dist.dist_name)
-    assert isfile(src), src
-    assert not isfile(dst), dst
-    try:
-        if not isdir(prefix):
-            makedirs(prefix)
-        create_link(src, dst, LinkType.hardlink)
-        return not islink(dst)
-    except OSError:
-        return False
-    finally:
-        rm_rf(dst)
-
-
-def hardlink_supported(source_file, dest_dir):
-    # Some file systems (e.g. BeeGFS) do not support hard-links
-    # between files in different directories. Depending on the
-    # file system configuration, a symbolic link may be created
-    # instead. If a symbolic link is created instead of a hard link,
-    # return False.
-    test_file = join(dest_dir, '.tmp.' + basename(source_file))
-    assert isfile(source_file), source_file
-    assert isdir(dest_dir), dest_dir
-    assert not exists(test_file), test_file
-    try:
-        create_link(source_file, test_file, LinkType.hardlink)
-        return not islink(test_file)
-    except (IOError, OSError):
-        return False
-    finally:
-        rm_rf(test_file)
-
-
-def softlink_supported(source_file, dest_dir):
-    # On Windows, softlink creation is restricted to Administrative users by default. It can
-    # optionally be enabled for non-admin users through explicit registry modification.
-    test_path = join(dest_dir, '.tmp.' + basename(source_file))
-    assert isfile(source_file), source_file
-    assert isdir(dest_dir), dest_dir
-    assert not exists(test_path), test_path
-    try:
-        create_link(source_file, test_path, LinkType.softlink)
-        return islink(test_path)
-    except (IOError, OSError):
-        return False
-    finally:
-        rm_rf(test_path)
-
-
-=======
->>>>>>> e6c7d100
 def make_menu(prefix, file_path, remove=False):
     """
     Create cross-platform menu items (e.g. Windows Start Menu)
