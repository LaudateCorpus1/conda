--- conflicted
+++ resolved
@@ -45,16 +45,12 @@
 # backwards compatibility for conda-build
 prefix_placeholder = PREFIX_PLACEHOLDER
 
-<<<<<<< HEAD
-=======
-
 # backwards compatibility for conda-build
 def package_cache():
     log.warn('package_cache() is a no-op and deprecated')
     return {}
 
 
->>>>>>> 7b940304
 if on_win:
     def win_conda_bat_redirect(src, dst, shell):
         """Special function for Windows XP where the `CreateSymbolicLink`
