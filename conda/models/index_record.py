--- conflicted
+++ resolved
@@ -26,42 +26,10 @@
 from .enums import FileMode, LinkType, NoarchType, PackageType, PathType, Platform
 from .._vendor.auxlib.collection import frozendict
 from .._vendor.auxlib.entity import (BooleanField, ComposableField, DictSafeMixin, Entity,
-<<<<<<< HEAD
-                                     EnumField, IntegerField, ListField, MapField,
+                                     EnumField, IntegerField, ListField, MapField, NumberField,
                                      StringField)
 from ..base.context import context
 from ..common.compat import isiterable, iteritems, itervalues, string_types, text_type
-=======
-                                     EnumField, Field, IntegerField, ListField, MapField,
-                                     StringField, NumberField)
-from ..common.compat import string_types
-
-
-@total_ordering
-class Priority(object):
-
-    def __init__(self, priority):
-        self._priority = priority
-
-    def __int__(self):
-        return self._priority
-
-    def __lt__(self, other):
-        return self._priority < int(other)
-
-    def __eq__(self, other):
-        return self._priority == int(other)
-
-    def __repr__(self):
-        return "Priority(%d)" % self._priority
-
-
-class PriorityField(Field):
-    _type = (int, Priority)
-
-    def unbox(self, instance, instance_type, val):
-        return int(val)
->>>>>>> d3a4f47d
 
 
 class LinkTypeField(EnumField):
@@ -82,8 +50,8 @@
 
 class TimestampField(NumberField):
 
-    def box(self, instance, val):
-        val = super(TimestampField, self).box(instance, val)
+    def box(self, instance, instance_type, val):
+        val = super(TimestampField, self).box(instance, instance_type, val)
         if val and val > 253402300799:  # 9999-12-31
             val /= 1000  # convert milliseconds to seconds; see conda/conda-build#1988
         return val
@@ -369,13 +337,6 @@
 
     date = StringField(required=False)
     size = IntegerField(required=False)
-<<<<<<< HEAD
-=======
-    subdir = StringField(required=False)
-    timestamp = TimestampField(required=False)
-    track_features = StringField(required=False)
-    version = StringField()
->>>>>>> d3a4f47d
 
     package_type = EnumField(PackageType, required=False, nullable=True)
 
