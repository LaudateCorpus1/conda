--- conflicted
+++ resolved
@@ -17,25 +17,15 @@
                            CreateCondaMetaAction, CreatePrivateEnvMetaAction,
                            CreatePythonEntryPointAction, LinkPathAction, MakeMenuAction,
                            PrefixReplaceLinkAction, RemoveCondaMetaAction, RemoveMenuAction,
-<<<<<<< HEAD
                            RemovePrivateEnvMetaAction, UnlinkPathAction)
-=======
-                           UnlinkPathAction, CreateApplicationEntryPointAction,
-                           CreatePrivateEnvMetaAction, RemovePrivateEnvMetaAction)
->>>>>>> f652867b
 from .. import CONDA_PACKAGE_ROOT
 from .._vendor.auxlib.ish import dals
 from ..base.context import context
 from ..common.compat import string_types
 from ..common.path import (explode_directories, get_all_directories, get_bin_directory_short_path,
                            get_leaf_directories, get_major_minor_version,
-<<<<<<< HEAD
                            get_python_site_packages_short_path, parse_entry_point_def,
                            preferred_env_to_prefix, pyc_path)
-=======
-                           get_python_site_packages_short_path, parse_entry_point_def, pyc_path,
-                           preferred_env_to_prefix)
->>>>>>> f652867b
 from ..exceptions import CondaUpgradeError
 from ..gateways.disk.delete import rm_rf
 from ..gateways.disk.read import collect_all_info_for_package, isfile
@@ -210,13 +200,8 @@
         application_entry_point_action = (make_application_entry_point_action(
             preferred_env_prefix, package_info.repodata_record.name),)
 
-<<<<<<< HEAD
-        private_envs_meta_action = tuple([CreatePrivateEnvMetaAction(transaction_context,
-                                                                     package_info, target_prefix)])
-=======
         private_envs_meta_action = CreatePrivateEnvMetaAction(transaction_context,
                                                               package_info, target_prefix),
->>>>>>> f652867b
     else:
         application_entry_point_action = ()
         private_envs_meta_action = ()
@@ -228,13 +213,8 @@
     meta_create_actions = (make_conda_meta_create_action(all_target_short_paths),)
 
     return tuple(concatv(directory_create_actions, file_link_actions, python_entry_point_actions,
-<<<<<<< HEAD
-                         pyc_compile_actions,  menu_create_actions, meta_create_actions,
-                         application_entry_point_action, private_envs_meta_action))
-=======
                          pyc_compile_actions,  menu_create_actions, application_entry_point_action,
                          private_envs_meta_action, meta_create_actions))
->>>>>>> f652867b
 
 
 def make_unlink_actions(transaction_context, target_prefix, linked_package_data):
@@ -260,17 +240,6 @@
                                                       target_prefix, d, LinkType.directory)
                                      for d in all_directories)
 
-<<<<<<< HEAD
-    if (hasattr(linked_package_data, "preferred_env") and
-                linked_package_data.preferred_env is not None):
-        app_entry_point_short_path = os.path.join("bin", linked_package_data.name)
-        unlink_app_entry_point = UnlinkPathAction(transaction_context, linked_package_data,
-                                                        context.root_prefix,
-                                                        app_entry_point_short_path)
-        unlink_path_actions = unlink_path_actions + tuple([unlink_app_entry_point])
-        private_envs_meta_action = tuple([RemovePrivateEnvMetaAction(
-            transaction_context, linked_package_data, target_prefix)])
-=======
     if linked_package_data.preferred_env is not None:
         app_entry_point_short_path = os.path.join(get_bin_directory_short_path(),
                                                   linked_package_data.name)
@@ -279,7 +248,6 @@
         unlink_path_actions = unlink_path_actions + unlink_app_entry_point
         private_envs_meta_action = RemovePrivateEnvMetaAction(
             transaction_context, linked_package_data, target_prefix),
->>>>>>> f652867b
     else:
         private_envs_meta_action = ()
 
