--- conflicted
+++ resolved
@@ -416,13 +416,8 @@
 
         return dists
 
-<<<<<<< HEAD
     def solve2(self, specs, features, guess=True, alg=None,
-        returnall=False, minimal_hint=False):
-=======
-    def solve2(self, specs, features, guess=True, alg='sorter',
         returnall=False, minimal_hint=False, unsat_only=False):
->>>>>>> 288d4c50
         log.debug("Solving for %s" % str(specs))
         log.debug("Using alg %s" % alg)
 
@@ -473,29 +468,10 @@
             return []
         eq, max_rhs = self.generate_version_eq(v, dists)
 
-<<<<<<< HEAD
-        # Check the common case first
-        dotlog.debug("Building the constraint with rhs: [0, 0]")
-        constraints = generate_constraints(eq, m, [0, 0], alg=alg)
-
-        # Only relevant for build_BDD
-        if constraints and false in constraints:
-            # XXX: This should *never* happen. build_BDD only returns false
-            # when the linear constraint is unsatisfiable, but any linear
-            # constraint can equal 0, by setting all the variables to 0.
-            solution = []
-        else:
-            if constraints and true in constraints:
-                constraints = []
-
-            dotlog.debug("Checking for solutions with rhs:  [0, 0]")
-            solution = sat(clauses | constraints)
-=======
 
         # Second common case, check if it's unsatisfiable
         dotlog.debug("Checking for unsatisfiability")
         solution = sat(clauses)
->>>>>>> 288d4c50
 
         if not solution:
             if guess:
@@ -508,24 +484,26 @@
                     sys.exit(self.guess_bad_solve(specs, features))
             raise RuntimeError("Unsatisfiable package specifications")
 
-<<<<<<< HEAD
-            def version_constraints(lo, hi):
-                return generate_constraints(eq, m, [lo, hi], alg=alg)
-
-            log.debug("Bisecting the version constraint")
-            evaluate_func = partial(evaluate_eq, eq)
-            constraints = bisect_constraints(0, max_rhs, clauses,
-                version_constraints, evaluate_func=evaluate_func)
-=======
         if unsat_only:
             return True
 
         def version_constraints(lo, hi):
-            return list(generate_constraints(eq, m, [lo, hi], alg=alg))
+            return set(generate_constraints(eq, m, [lo, hi], alg=alg))
 
         log.debug("Bisecting the version constraint")
-        constraints = bisect_constraints(0, max_rhs, clauses, version_constraints)
->>>>>>> 288d4c50
+        evaluate_func = partial(evaluate_eq, eq)
+        constraints = bisect_constraints(0, max_rhs, clauses,
+            version_constraints, evaluate_func=evaluate_func)
+
+        # Only relevant for build_BDD
+        if constraints and false in constraints:
+            # XXX: This should *never* happen. build_BDD only returns false
+            # when the linear constraint is unsatisfiable, but any linear
+            # constraint can equal 0, by setting all the variables to 0.
+            solution = []
+        else:
+            if constraints and true in constraints:
+                constraints = set([])
 
         dotlog.debug("Finding the minimal solution")
         solutions = min_sat(clauses | constraints, N=m+1)
