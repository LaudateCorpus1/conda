--- conflicted
+++ resolved
@@ -98,11 +98,8 @@
     disallow = SequenceParameter(string_types)
     enable_private_envs = PrimitiveParameter(False)
     force_32bit = PrimitiveParameter(False)
-<<<<<<< HEAD
     max_shlvl = PrimitiveParameter(2)
-=======
     non_admin_enabled = PrimitiveParameter(True)
->>>>>>> fc2d4d0d
     path_conflict = PrimitiveParameter(PathConflict.clobber)
     pinned_packages = SequenceParameter(string_types, string_delimiter='&')  # TODO: consider a different string delimiter  # NOQA
     rollback_enabled = PrimitiveParameter(True)
