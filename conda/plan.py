--- conflicted
+++ resolved
@@ -36,15 +36,9 @@
 from .utils import human_bytes
 
 try:
-<<<<<<< HEAD
-    from cytoolz.itertoolz import concatv, groupby
+    from cytoolz.itertoolz import concat, concatv, groupby, remove
 except ImportError:  # pragma: no cover
-    from ._vendor.toolz.itertoolz import concatv, groupby  # NOQA
-=======
-    from cytoolz.itertoolz import concat, concatv, groupby, remove
-except ImportError:
     from ._vendor.toolz.itertoolz import concat, concatv, groupby, remove  # NOQA
->>>>>>> 535d7790
 
 log = getLogger(__name__)
 
